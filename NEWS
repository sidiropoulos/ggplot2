ggplot2 1.0.1.9xxx
----------------------------------------------------------------

<<<<<<< HEAD
* `stat_summary_hex()` and `stat_summary2d()` no longer passes `...` on to their
  summary functions - instead they have a new argument `fun.args`, a list
  of arguments to pass on.

* The internals of positions have been cleaned up considerably. You're unlikely
  to notice any external changes, although the documentation should be a little
  less confusing since positions now don't list parameters they never use.

* You can now suppress the appearance of an axis/legend title (and the space
  that would allocated for it) with `NULL` in the `scale_` function. To
  use the default lable, use `waiver()` (#1145).

* `geom_bin2d()` will now let you specify one dimension's breaks exactly,
  without touching the other dimension's default breaks at all (#1126).

* `labels = NULL` now works with `guide_legend()` and `guide_colorbar()`.
  (#1175, #1183).

* Improved documentation for `aes()`, `layer()` and many geoms and scales. I've
  tried to reduce the use of `...` so that you can see all the documentation in
  one place rather than having to navigate through multiple pages. Use
  of `qplot()` in examples has been minimised (#1123, @hrbrmstr). Tighly
  linked geoms and stats (e.g. `geom_boxplot()` and `stat_boxplot()`) are
  now documented in the same file so you can see all the arguments in one
  place.

* `geom_abline()`, `geom_hline()` and `geom_vline()` have been rewritten to
  have simpler behaviour and be more consistent:

    * `stat_abline()`, `stat_hline()` and `stat_vline()` have been removed:
      these were never suitable for use other than with `geom_abline()` etc
      and were not documented.

    * `geom_abline()`, `geom_vline()` and `geom_hline()` are bound to
      `stat_identity()` and `position_identity()`

    * Intercept parameters can no longer be set to a function.

    * They are all documented in one file, since they are so closely related.

* Scales no longer round data points to improve performance of colour
  palettes. Instead the scales package now uses a much faster colour
  interpolation algorithm (#1022).

* `scale_x_date()` now clips dates outside the limits in the same way as
  `scale_x_continuous()` (#1090)

* The `stat` and `position` arguments to `qplot()` have been deprecated.

* The movies dataset has been moved into its own package, ggplot2movies,
  because it was large and not terribly useful. If you've used the movies
  dataset, you'll now need to explicitly load the package with
  `library(ggplot2movies)`.

* The default legend will now allocate multiple rows (if vertical) or
  columns (if horizontal) in order to make a legend that is more likely to
  fit on the screen. You can override with the `nrow`/`ncol` arguments
  to `guide_legend()`

    ```R
    p <- ggplot(mpg, aes(displ,hwy, colour = model)) + geom_point()
    p
    p + theme(legend.position = "bottom")
    p + guides(colour = guide_legend(ncol = 1))
    ```

* `lims()` makes it easy to set the limits of any axis (#1138).

* Switched away from proto and reference class objects to ggproto. This makes it
  easier to extend ggplot2, because ggproto supports clean cross-package
  inheritance.
=======
* `stat_function` computed the function with the transformed (not
  original data) values. This caused the computed values to be wrong
  if a different scale, other than untransformed continuous, was
  used. Function is now evaluted in original data scale
  values. (@BrianDiggs, #1011)
>>>>>>> cda12297

* Fixed segment annotations not transforming with scales (@BrianDiggs, #859)

* `geom_point()` changes the default shape from 16 to 19 - this has a
  better display on the default linux graphics device. (It's very slightly
  smaller than the old point, but it should affect any graphics significantly)

* `theme_minimal()` got slightly more minimal by removing the axis ticks:
  labels now line up beneath the grid lines (@tomschloss, #1084)

* `ggsave()` has been simplified a little to make it easier to maintain.
  It no longer checks that you're printing a ggplot2 object (so now also
  works with any grid grob) (#970), and always requires a filename.
  Parameter `device` now supports character argument to specify which supported
  device to use ('pdf', 'png', 'jpeg', etc.), for when it cannot be correctly
  inferred from the file extension (for example when a temporary filename is
  supplied server side in shiny apps) (@sebkopf, #939)

* `facet_wrap()` more carefully checks its `nrow` and `ncol` arguments
  to ensure that they're specified correctly (@richierocks, #962)

* Improved the calculation of segments needed to draw the curve representing
  a line when plotted in polar coordinates. In some cases, the last segment
  of a multi-segment line was not drawn (@BrianDiggs, #952)

* All datasets have class `tbl_df` so if you also use dplyr, you won't
  accidentally print all the data. `economics` has been brought up to date to
  2015-04-01.

* All instances of partial matched dollar expressions were removed (@jimhester,
  #1134)

* `geom_text()` gains `nudge_x` and `nudge_y` arguments to offset labels from
  the x & y position (#1120). `check_overlap = TRUE` provides a simple
  resolution to label overplotting (#1039). `hjust` and `vjust` can now
  be character vectors: "left", "center", "right", "bottom", "middle", "top".
  New options include "inward" and "outward" which align text towards and
  away from the center of the plot respectively.

* `geom_crossbar()` sets grouping correctly so you can display multiple
  crossbars on one plot. It also makes the default `fatten` argument a little
  bigger to make the middle line more obvious (#1125).

* `guide_colorbar()` no longer fails when the legend is empty - previously
  this often masked misspecifications elsewhere in the plot (#967)

* `Geom`, `Stat` and `Position` are now exported, making it easier to create
  new geoms, stats and positions in other packages (#989).

* `facet_grid()` and `facet_wrap()` gain a `switch` argument that
  allows the facet titles to be displayed near the axes. They then act
  as axes subtitles. Can be set to "x", "y" or "both" (the latter only
  for grids) to control which label strips are switched. (@lionel-)

* New `theme_void()`, which is completely empty. Useful for plots with non
  standard coordinates or for producing numerical drawings with R. (@jiho, #976)

* New `geom_curve()` that adds curved lines, similar to `geom_segment()`.
  (@veraanadi, #1088)

* Create correct legend for continuous color even if there is only one color
  (@krlmlr, #943)

* Position adjustments no longer warn about potentially varying ranges
  because the problem rarely occurs in practice and there are currently a
  lot of false positives since I don't understand exactly what FP criteria
  I should be testing.

* New dark-backgrounded theme, `theme_dark()`, meant to make colours pop out
  (@jiho, #1018)

* `aes_string()` now only parses character inputs. This problems bugs when
  using it with numbers and non default `OutDec` settings (#1045).

* `cut_number()` gives error message if insufficient data values to
  produce requested bins (#1046).

* `facet_wrap()` and `facet_grid()` now allow you to use non-standard
  variable names (provided that they surrounded by backticks) (#1067)

* Add `position_nudge()` for slightly off setting labels (or other geoms)
  from their corresponding points (#1109).

* All defunct functions and arguments have been removed.

* `stat_bin()` now defaults to using counts instead of proportions.
  `geom_count()` provides a convenient alias.

* `scale_size()` now maps values to _area_, not radius. Use `scale_radius()`
  if you want the old behaviour (not recommended, except perhaps for lines).

* `ggplot()` now captures the parent frame to use for evaluation,
  rather than always defaulting to the global environment. This should
  make ggplot more suitable to use in more situations (e.g. with knitr)

* Tweaked default `theme_grey()` background colour from grey90 to grey92:
  this makes the background recede into the background a little more.

* Bumped the default `size` for `geom_smooth()` up to 1. To continue to use
  the previous size, set `size = 0.5`. `geom_smooth()` gains explicit
  `method`, `se` and `formula` arguments to make it easier to see what the
  most important options are.

* `geom_histogram()` gains `binwidth`, `origin` and `right` arguments so you
  can see the most important arguments to the underlying `stat_bin()`
  computation.

* `geom_jitter()` gains `width` and `height` arguments to make it easier
  to control the amount of jittering without using the lengthy
  `position_jitter()` function (#1116)

* ggplot2 now exports `alpha()` from the scales package. This means you
  don't need to do `library(scales)` or `scales::alpha()` to access that
  handy function (#1107).

* new theme setting `panel.ontop` (logical) allows placing background elements
  (e.g., gridlines) on top of data. Usually used with blank or transparent
  `panel.background`.  (@noamross. #551)

* Add `stroke` aesthetic to `geom_point` controlling the stroke width of the
  border for shape types 21 - 25 (#1133, @SeySayux). Like `size`, the unit
  of stroke is `mm`. A point with `size = 5, stroke = 5` will be 10 mm wide.
  (#1142)

* `override.aes` now works with American aesthetic spelling, e.g. color

* Fixed `strip_dots` to work with anonymous functions within calculated
  aesthetics (e.g. `aes(sapply(..density.., function(x) mean(x))))`
  (#1154, @NikNakk)

ggplot2 1.0.1
----------------------------------------------------------------

* Fixes to pass `R CMD check --run-donttest` in R-devel.

* Improvements in to order of colours and legend display of continuous colour
  scales extracted from colorbrewer palettes in `scale_*_distiller()` (@jiho, 1076)

ggplot2 1.0.0
----------------------------------------------------------------

NEW FEATURES

* New coordinate system for small scale maps. `coord_quickmap()` computes and
  sets the correct aspect ratio between one degree of latitude and one degree
  of longitude at the centre of the plotted region. It does not perform full
  fledged mapping projection as `coord_map()` does and therefore is much
  faster. Yet, it gives a correct approximation for small scale maps (a few
  degrees in either direction) at medium to low latitudes (@jiho, #922).

* `geom_boxplot` gain new `varwidth` argument for controlling whether or not
  the width of boxplots should be proportional to the size of the groups
  (@tsieger, #927).

* `position_jitterdodge()` combines `position_jitter()` and `position_dodge()`,
  allowing the user to plot and align points generated by e.g. `geom_point()`
  with those generated by a dodged `geom_boxplot()`. See
  `example(position_jitterdodge)` for a potential usage. (@kevinushey, #932)

* Allow specifying only one of the limits in a scale and use the automatic
  calculation of the other limit by passing NA to to the limit function,
  `xlim()` or `ylim()` (@jimhester, #557).

* Allow to use brewer palettes for continuous scales, through the new
  `scale_fill/colour_distiller()` functions (@jiho, #925).

* `stat_ellipse()` adds data ellipses. It supports bivariate normal and t distributions,
  as well as a euclidian distance circle. (@jofrhwld, #926)

* Add new themes: `theme_linedraw()` is similar to `theme_bw()` but with
  truly only white and black elements and spacing between elements identical
  to `theme_gray`. `theme_light` is similar but with light gray box and axes
  around the plot, to emphasise content more (@jiho, #923)

* new theme settings panel.margin.x and panel.margin.y (units) allow
  specifying horizontal and vertical gap between panels in facetted plots (for
  both grid and wrap).  (Kirill Müller. Fixes #839)

* Fix vertical justification for rotated text.  This will change the appearance
  of plots that use textual elements that are rotated by 90° or 270° and have a
  `vjust` parameter other than the default 0.5; the interpretation of `vjust`
  and `hjust` is now the same for both rotated and non-rotated text elements
  (0 = top/left, 1 = bottom/right, 0.5 = centered).  (@krlmlr, #883)

* Added helper function `labeller()` for formatting faceting values.
  (@stefanedwards, #910). Added `label_wrap_gen` based on
  https://github.com/hadley/ggplot2/wiki/labeller#writing-new-labellers
  (@stefanedwards, #910)

BUG FIXES AND MINOR IMPROVEMENTS

* `aes()` no more treats variables like `a..x..b` as a calculated aesthetic.
  (@krlmlr, #834.)

* New `aes_q()` function to generate aesthetic specifications from
  quoted calls/names. `aes_string()` uses names `x` and `y` for first
  two unnamed arguments.

* `fortify.SpatialPolygonsDataFrame()` now calls `polygons` without
  requiring the `sp` to be loaded first (@seancarmody, #879).

* The outliers of `geom_boxplot()` use the default colour, size and shape from
  `geom_point()`. Changing the defaults of `geom_point()` with
  `update_geom_defaults()` will apply the same changes to the outliers of
  `geom_boxplot()`. Changing the defaults for the outliers was previously not
  possible. (@ThierryO, #757)

* `geom_dotplot()` now works with `qplot()`. (@rasmusab. Fixes #825)

* Marginal improvements to `theme_bw()` and `theme_classic()` (@jiho, #934)

* `stat_smooth()` checks for `method = "auto"` and `method = "glm"` in
  a safer way.

* Add `"none"` to documentation of `theme()` for parameter `legend.position`
  (@krlmlr, #829).

REMOVED FUNCTIONALITY

* `ggpcp()`, `ggfluctuation()`, `ggmissing()`, `ggstructure()`, and
  `ggorder()` are now defunct and have been removed.

ggplot2 0.9.3.1
----------------------------------------------------------------

BUG FIXES

* The theme element `legend.box.just` now can be set. It was not properly
  recognized before.

* `stat_density2d` previously resulted in errors when geom="polygon". This
  is fixed. (Fixes #741 and #749)

* `annotation_logticks` previously drew one set of logticks for each group,
  and inherited aesthetic mappings like colour. It no longer does this. (Fixes
  #767)

* Plots with geom_crossbar not display correct symbol in legend. (Fixes #768)

* Grouping is no longer set automatically by `stat_summary()`, allowing for
  summary paths. This reverts a change made for 0.9.3. (Fixes #732 and #739)

ggplot2 0.9.3
----------------------------------------------------------------

* The `plotmatrix` function has been deprecated and prints a warning
  message.

* `stat_bin` now produces warning messages when it is used with set or
  mapped y values. Previously, it was possible to use `stat_bin` and
  also set/map y values; if there was one y value per group, it would
  display the y values from the data, instead of the counts of cases for
  each group. This usage is deprecated and will be removed in a future
  version of ggplot2. (Winston Chang. Fixes #632)

* Several small changes were made so that ggplot2 is compatible with
  plyr <= 1.7.1 as well as plyr > 1.7.1.

* `geom_polygon` draws multiple polygons as a single grob instead of as
  separate grobs. This results in much better performance. For example,
  drawing a world map is about 12 times faster. (Winston Chang. Fixes #666)

MINOR FEATURES

* A new theme `theme_minimal` has been added. This theme is based on
  `theme_bw`, but does not have outlines around many of the rectangular
  elements. (Baptiste Auguie)

* A new theme `theme_classic` has been added. This theme has is based on
  `theme_bw`. It has x and y axis lines, but no box around the plotting area
  and no grid lines. (Thanks to David Kahle)

* `geom_segment` allows setting `lineend`. (Jean-Olivier Irisson)

* `ggsave` raises an error when making images larger than 50x50 inches.
  This prevents accidentally creating extremely large bitmap images that
  hang R and eat up memory. (Winston Chang. Fixes #517)

* `train_cartesian` and `train_trans` are no longer memoized. Previously
  the results of these functions were saved and so they would not
  respond changes in the operating environment, such as a change in
  locale. (Winston Chang. Fixes #592)

* In `stat_ydensity` and `geom_violin`, the `scale` argument now accepts
  the value "width", for equal widths. Additionally `scale="equal"` has
  been deprecated, in favor of "area". (Jean-Olivier Irisson)

* `stat_quantile` now supports `rqss`.

* `scale_size_area` has been added as a replacement for `scale_area`. This
  makes the naming more consistent. The new scale also by default makes the
  area of points proportional to the value, which is different from what
  `scale_area` does. (Fixes #635)

* Functions now have gradual deprecation behavior with the `gg_dep` function.

* Scales for required but missing aesthetics (x and y) are now automatically
  added. (Fixes #676)

* `geom_crossbar` previous raised a warning when notches were used and the
  notches went outside the hinges. This has been changed to a message.

BUG FIXES

* With `geom_segment`, when a variable mapped to `linetype` had an NA
  value, it would raise an error. This is now fixed. (Winston Chang.
  Fixes #623)

* When using `coord_map` with some projections, latitude lines wrapped
  around the globe and added extra lines. (Winston Chang. Fixes #562)

* `stat_summary` now calculates a unique value at each x. (Winston
  Chang. Fixes #622)

* Colorbar guides now supports language objects returned from functions
  like `math_format()`, and will render them as expressions. (Kohske
  Takahashi)

* When using `coord_polar`, NA or NaN values caused errors. They are now
  ignored instead. (Winston Chang)

* Text theme elements used in `guide_legend`, such as `label.theme`, caused
  confusing errors when the angle wasn't set. Now it produces a more
  informative error message.

* Theme elements now have their subclass listed first, before the `element`
  class. (Thanks to Jeffrey Arnold)

* Previously when free scales were used with non-cartesian coords, they just
  wouldn't work. Now ggplot throws an error with an informative message.
  (Fixes #673)

* `geom_dotplot` previously worked with `position="dodge", but did not work
  when using `position=position_dodge()`. It now works with both. (Fixes
  #709)

* For linetype scales, NA values previously caused errors. Now `na.value`
  for linetype scales defaults to "blank". (Fixes #711)

ggplot2 0.9.2.1
----------------------------------------------------------------

BUG FIXES

* find_global now searches for objects in the namespace environment
  instead of the package environment. This fixes problems when ggplot2
  is imported to another package but not attached.

ggplot2 0.9.2
----------------------------------------------------------------

THEME SYSTEM

* The theme system has been completely rewritten. (Winston Chang)

* The functions `theme_text`, `theme_line`, and so on have been renamed to
  `element_text`, `element_line`, and so on.

* The `opts()` function has been renamed to `theme()`.

* To set the plot title, use `labs(title = "...")` or `ggtitle("...")
  instead of `opts(title = "...")`.

* Elements are now just lists of properties, instead of functions that
  return grobs.

* Theme elements now can inherit properties. For example, `axis.title.x`
  inherits properties from `axis.title`, which in turn inherits from
  `text`. The inheritance tree is stored in ggplot2::.element_tree.

* Theme objects can now be added to each other with `+`, without a ggplot
  object. There is also a new `%replace%` operator for adding theme
  objects together.

* Vertical and horizontal grid lines can now be controlled independently,
  with `axis.grid.major.x`, `axis.grid.major.y` (and the same for minor);
  `axis.ticks.x` and `axis.ticks.y`; and `axis.line.x` and `axis.line.y`.

* The `size` property of theme elements can be defined relative to the
  parent objects, using the `rel()` function.

MINOR FEATURES

* ggplot2 now uses the external gtable package instead of internal gtable
  functions.

* The condition that set parameters (e.g. `colour = "red"`) could only be of
  length one has been relaxed - they may now be of length one, or exactly the
  same length as the data. Recycling is not done because it makes it harder to
  spot problems. This makes `annotate` considerably more flexible. (Fixes
  #489)

* `stat_contour` is now somewhat faster

* new stat class `stat_ecdf` that shows empirical cumulative distribution
  function. (Kohske Takahashi)

* Dependency on `gpclib` removed, and `fortify.SpatialPolygonsDataFrame` will
  now use `rgeos` if available - this is particularly useful if you're not
  able to use the non-free `gpclib`.

* `ggsave` now supports emf output files.

* all "template" plots (`plotmatrix`, `ggorder` etc) have been deprecated and
  will be removed in a future version. These plots are poorly tested and
  poorly supported and really belong in a separate package.

* The default guide for continuous color/fill scale is now colourbar.
  (Kohske Takahashi. Fixes #555)

* The arrowhead of geom-path and geom-segment with `arrow = TRUE` is
  now filled with the same colour as the path.

* The algorithm for calculating breaks locations has been changed from
  `pretty_breaks()` to `extended_breaks()` from the 'labeling' package
  by Justin Talbot. (Winston Chang. Fixes #580)

* `scale_type`, the function used to pick which type of scale should be
   used for a given type of input variable is now an S3 generic. That
   means that if you want to add a new default type of scale you can
   provide a method - it should return a string giving the name of the
   scale to use (e.g. "continuous", "discrete", "date")

* When there are multiple guides (legends), the order that they are
  displayed can now be controlled manually. (Kohske Takahashi. Fixes
  #470)

* When a scale for a given aesthetic is added to a plot more than once,
  display a message indicating that the first scale will be replaced.
  (Winston Chang. Fixes #518)

DOCUMENTATION

* All geoms and stats now document their aesthetics. (Thanks to joranE.
  Fixes #447)

BUG FIXES

* `scale_x_continuous` now respects `na.value` (Fixes #522)

* `geom_map` now correctly uses set aesthetics (e.g. `colour = "green"`)

* Setting breaks outside the limits of the x or y axis no longer causes
  errors. (Kohske Takahashi. Fixes #552)

* `facet_locate` no longer evaluates unneeded expressions. (Winston
  Chang. Fixes #565)

* `annotation_map` now gets group id from munched data. (Winston Chang.
  Fixes #568)

* `geom_raster` now supports alpha. (Kohske Takahashi. Fixes #596)

* Both axis lines are now drawn above the plotting area panel.
  (Winston Chang. Fixes #585)

* The jitter resolution is now correctly calculated when the data
  does _not_ include zero. (Thanks to Karl Ove Hufthammer. Fixes #572)

* Legend icons for `geom_boxplot` now display linetype. (Kohske
  Takahashi. Fixes #608)

* Facets now appear in the correct order when layers with different
  factor levels are added. (Winston Chang. Fixes #543)

* Distances in polar coordinates are calculated along spiral arcs,
  instead of straight-line distance. (Winston Chang. Fixes #471)

* `fortify.SpatialPolygonsDataFrame` now uses the correct ordering.
  (Charlotte Wickham. Fixes #434)

* `stat_vline` and `stat_hline` no longer throw errors when
  `xintercept` and `yintercept` are passed to them. (Winston Chang.
  Fixes #624)

ggplot2 0.9.1
----------------------------------------------------------------

MINOR FEATURES

* `ggstructure` and `ggorder`, which call `ggpcp`, no longer have a
  `scale` argument since `ggpcp` does not have one.

* built in datasets have been checked to make sure they use characters,
  factors and ordered factors appropriately

* `geom_raster` and `annotation_raster` gain new `interpolate` argument for
  controlling whether or not rasters are interpolated

* Added `plot` as an alias for `print` for ggplot objects.

* Visual tests have been moved to /visual_test and modified to work with the
  vtest package. (Thanks to Winston Chang)

* `geom_dotplot`: now supports stacking. It uses `stackgroups = TRUE` instead
  of the usual position="stack", for technical reasons. It also will stack in
  the x direction when binning along the y axis. (Thanks to Winston Chang)

* `geom_rug` now allows control over which sides to put the rug lines, with
  the `sides` argument. (Thanks to Winston Chang)

* `annotation_logticks`: a new geom that adds tick marks on the inside of the
  plotting rectangle that have diminishing spacing for log-10 axes. (Thanks
  to Winston Chang)

* Coordinate expansion is now handled by an interaction of the scale and
  coord, rather than by the scale only. Also, the `wise` argument is no
  longer needed. (Thanks to Winston Chang and Kohske Takahashi)

BUG FIXES

* `facet_grid` no longer drops duplicate cases (Fixes #443)

* `munch_range` properly reports the x and y range. (Thanks to Winston Chang)

* `stat_bin2d` handles data with NA in the position variables. Error was
  triggered when scale was limited to a range smaller than the range of
  the data. (Bug reported by Tao Gao; diagnosed and fixed by Brian Diggs)

* `scale_*_identity` will now produce a legend when `guide = "legend"` and no
  breaks or labels are supplied (Fixes #453)

* `geom_map` now works with `coord_map` (Fixes #480)

* discrete scales now accept named vectors of labels again (Fixes #427)

* `geom_raster` works better with categorical input (Fixes #463)

* `qplot` no longer uses non-standard evaluation for geom/stat arguments - it
  doesn't seem to be needed and was causing problems when qplot was used in
  special environments (e.g. in knitr) (Fixes #377)

* `coord_train.polar` and `coord_train.trans` remove NAs from breaks.
  (Thanks to Winston Chang. Fixes #422)

* Theta breaks with `coord_polar` have equal angular spacing. (Thanks to
  Winston Chang and Kohske Takahashi. Fixes #288)

* Empty data frames are now handled correctly: layers with empty data are
  dropped silently, instead of inheriting data from the plot. (Thanks to
  Winston Chang. Fixes #31, #332, #506 and #507)

* The alpha value of set colours is now preserved by default. To return to the
  old behaviour, set `alpha = 1`. (Fixes #475)

* `scale_*_manual` will throw an error if you have too few values. (Fixes
  #512)

* `facet_wrap` gets the `as.table` argument back. (Fixes #497)

* `resolution` now returns 1 when range is zero. (Fixes #526)

* Titles are displayed above legend when legend is on top. (Thanks to
  Kohske Takahashi. Fixes #432)

* Specifying breaks outside coord limits works. (Thanks to Kohske Takahashi.
  Fixes #430)

* `renames_aes` now uses exact matching instead of partial matching. (Thanks
  to Winston Chang. Fixes #529)

* `labs()` now works with American spellings. (Thanks to Winston Chang.
  Fixes #521)

* `stat_density2d` sets the limits for `kde2d` from the limits of the x and
  y scales. (Thanks to Winston Chang)

ggplot2 0.9.0
----------------------------------------------------------------

NEW FEATURES

* `annotation_custom`: a new geom intended for use as static annnotations that
  are the same in every panel. Can be used to add inset plots, tables, and
  other grid-based decorations inside the plot area (Contributed by Baptiste
  Auguié).

* `geom_map`: a new special case of `geom_polygon` useful when you are drawing
  maps, particularly choropleth maps. It is matched with `annotation_map`, an
  even faster special case when you want the same map drawn in each panel.

* `geom_raster` is a special case of `geom_tile` for equally sized rectangular
  tiles. It uses the raster functionality of R graphics devices for massively
  increased speed and much decreased file sizes. It is matched with
  `annotation_raster`, an even faster special case, for when you want to draw
  the same raster in each panel.

* `geom_violin`: an implementation of violin plots, which are a way of
  visualizing kernel density estimates. (Thanks to Winston Chang)

* `geom_dotplot`: dot plots, as described in Wilkinson (1999). To bin the
  data, it uses `stat_bindot` to bin the data, which has two methods: histodot
  and dot-density. Histodot binning uses fixed-width bins just like
  `stat_bin`, while dot-density binning uses variable-width bins. A new grob,
  `grob_dotstack` is used to render the dots. (Thanks to Winston Chang)

* New fortify methods have been added for objects produced by the `multcomp`
  package.

* `stat_summary2d` and `stat_summary_hex`. These are work like `stat_bin2d`
  and stat_binhex but allow any summarisation function (instead of just
  count). They are 2d analogs of `stat_summary`

* `facet_grid`: The space argument now supports `free_x` and `free_y` next to
  `free` and `fixed, this allows the user to adjust the spatial scaling of the
  facets in either the x or y direction. This is especially useful when the
  scales are very different. In this case space = `free` could make some
  facets very small. (Thanks to Willem Ligtenberg)

DOCUMENTATION

* Thorough clean up and checking, including documenting all arguments, adding
  systematic cross-references, and adding commonly requested examples. Thanks
  to Jake Russ and Dennis Murphy for the help.

* Complete series of aesthetics pages (grouped subsets of aesthetics) with
  examples of how to use the major ones, see e.g. `?fill`, `?shape`, `?x`,

* Added a complete list of theme opts with usage examples in `?opts`

* Added "translate" pages to demonstrate usage between qplot and ggplot, GPL,
  base and lattice graphics: `?translate_qplot_base`, `?translate_qplot_gpl`,
  `?translate_qplot_lattice`, `?translate_qplot_ggplot`,

SCALES

* Scales have been rewritten to use the new `scales` package, which does a
  much better job at defining what a scale is and making it easier for you to
  create your own scales. Scales should now behave much more consistently, and
  it should be easier for me to add new features in the future.

* `breaks` parameter can now be a function, which will be passed the scale
  limits and expected to return a character vector of breaks

* `labels` parameter can now be a function - this replaces the previous
  formatter function that only some scales possessed, and the `major` argument
  to the data time scales. This function should take a vector of breaks as
  input, and return a character vector or list of expressions as output. See
  `comma_format`, `dollar_format`, `percent_format`, `scientific_format`,
  `parse_format` and `math_format` for examples

* Transformations are now provided by the scales package - see `?trans_new`
  for list of available transformations, and how to create your own. The
  transformations in this package should do a better job at computing default
  breaks.

* Transformations for continuous scales are now detected automatically when
  the default scales are added. This ensures that dates and date times will
  display correctly when used for any aesthetic - previously they only worked
  with position scales. The system is now also easier to extend to new types
  of continuous data that you might want to plot.  (Fixes #48)

* All scales now accept a `na.value` parameter which provides an aesthetic
  value to be used for `NA` values in the data. Colour/fill scales default to
  grey, which should stand out as different from non-missing values.

* The new `oob` (out of bounds) parameter controls how scales deals with
  values outside the limits. The default action is `censor` - see `clip` for
  another option.

* Only `scale_x_log10`, `scale_x_sqrt` and `scale_x_reverse` provided as
  convenience functions for x and y scales. Use e.g. `scale_x_continuous(trans
  = "log")` to access others

* `set_default_scale` has been removed. If you want to change the default
  scale for an aesthetic, just create a function called
  `scale_aesthetic_continuous` or `scale_aesthetic_discrete` that returns the
  scale that you want.  For example:

      p <- qplot(mpg, wt, data = mtcars, colour = factor(cyl))
      p
      scale_colour_discrete <- scale_colour_brewer
      p

* Scales now automatically shrink to what is actually displayed on the plot,
  not the underlying data used for statistical transformation. If you want the
  old behaviour, supply `shrink = FALSE` to the facetting specification.
  (Fixes #125)

* `scale_colour_gradient` and `scale_fill_gradient` now use a colour scheme
  with constant hue but varying chroma and luminance. This is better because
  it creates a natural ordering inline with the order of the colour values.

FACETS

* Converted from proto to S3 objects, and class methods (somewhat) documented
  in `facet.r`. This should make it easier to develop new types of facetting
  specifications.

* The new `facet_null` specification is applied in the default case of no
  faceting. This special case is implemented more efficiently and results in
  substantial performance improvements for non-facetted plots.

* Facetting variables will no longer interfere with aesthetic mappings -
  `facet_wrap(~ colour)` will no longer affect the colour of points.

DEVELOPMENT

* ggplot2 has moved away from the two (!!) homegrown documentation systems
  that it previously relied on, and now uses roxygen extensively. The current
  downside is that this means that ggplot2 website can no longer be updated,
  but I hope work with the `helpr` package will resolve that shortly.

* ggplot2 now uses a `NAMESPACE`, and only exports functions that should be
  user visible - this should make it play considerably more nicely with other
  packages in the R ecosystem. Note that this means you now need to explicitly
  load `plyr` (and other packages) if you are using them elsewhere in your
  code.

* ggplot2 now has a start on a set of automated tests. As this test suite
  expands it will help me ensure that bugs stay fixed, and that old bugs don't
  come back in new versions. A test suite also gives me more confidence when
  I'm modifying code, which should help with general code quality.

COORDS

* Converted from proto to S3 objects, and class methods (somewhat) documented
  in `coord.r`. This should make it easier to develop new types of coordinate
  systems.

* Added a new method `coord_range` for finding the x and y range even after
  coordinates have been transformed to other names (eg., theta and r). (Thanks
  to Winston Chang)

RENDERING

* When printing a ggplot2 object, the rendered plot information is returned
  invisibly. You can capture this with (e.g.) `x <- print(qplot(mpg, wt, data
  = mtcars))` and in the future will be able to use it to get information
  about the plot computations, such as the range of all the scales, and the
  exact data that is plotted.

* Drawing a plot takes place in three documented steps: `ggplot_build` which
  creates a list of data frames ready for rendering builds, `ggplot_gtable`
  which creates a `gtable` of grobs, and `grid.draw` which renders the grobs
  on screen. Each of these returns a data structure which should be useful for
  understanding and modifying the rendered plot. This is still a work in
  progress, so please ask questions if anything is confusing.

* The `drop` and `keep` parameters to `ggsave` and `print.ggplot` have been
  dropped, as the data structure returned by `ggplot_gtable` is sufficiently
  rich enough to remove the need for them.

* Axis labels are now centred underneath the panels (not the whole plot), and
  stick close to the panels regardless of the aspect ratio.

GUIDES

* Guides (particularly legends) have been rewritten by Kohske Takahashi to
  provide considerably more layout flexibility.

* `guide_legend` now supports multi-row/column legend and reversed order,
  gives more flexible positioning of title and label, and can override
  aesthetics settings. This is useful, for example, when alpha value in a
  panel is very low but you want to show vivid legend.

* `guide_colorbar` is a guide specially for continuous colour scales as
  produced by colour and fill scales.

MINOR CHANGES

* `geom_text` now supports `fontfamily`, `fontface`, and `lineheight`
  aesthetics for finer control over text display. (Thanks to Kohske Takahashi
  for the patch. Fixes #60)

* `collide`, which powers `position_dodge` and `position_stack`, now does not
  error on single x values (Thanks to Brian Diggs for a fix. #157)

* `...` in `ggplot` now passed on to `fortify` method when used with an object
  other than a data frame

* `geom_boxplot`: outlier colour and shape now default to values set by the
  aesthetic mapping (thanks to suggestion by Ben Bolker), the width of the
  median line is now `fatten` times the width of the other lines (thanks to
  suggestion by Di Cook), and the line type can now be set. Notched box
  plots are now supported by setting `notch = TRUE` (thanks to Winston Chang
  for the patch).

* `ggsave` can work with cm and mm `units` (Thanks to patch from Jean-Olivier
  Irisson)

* `scale_shape` finally returns an error when you try and use it with a
  continuous variable

* `stat_contour` no longer errors if all breaks outside z range (fixes #195).

* `geom_text` remove rows with missing values with warning (fixes #191)

* New generic function `autoplot` for the creation of complete plots
  specific to a given data structure. Default implementation throws
  an error. It is designed to have implementations provided by other
  packages.  (Thanks to suggestion by Brian Diggs)

* `ggpcp` loses the `scale` argument because it relied on reshape(1) code

* `map_data` passes `...` on to `maps::map` (Fixes #223)

* `coord_fixed` accepts `xlim` and `ylim` parameters to zoom in on x and y
  scales (Fixes #91)

* ggplot2 will occasionally display a useful hint or tip on startup.  Use
  `suppressPackageStartupMessages` to eliminate

* `stat_binhex` uses correct bin width for computing y axis bounds. (Fixes
  #299, thanks to Dave Henderson for bug report and fix.)

* `stat_smooth` now adjusts confidence intervals from `loess` using a
  t-based approximation

* `stat_smooth` reports what method is used when method is "auto". It also
  picks the method based on the size of the largest group, not individually by
  group. (Thanks to Winston Chang)

* `stat_bin` and `geom_histogram` now use right-open, left-closed intervals by
  default. Use `right = TRUE` to return to previous behaviour.

* `geom_vline`, `geom_hline`, and `geom_abline` now work with non-Cartesian
  coordinate systems. (Thanks to Winston Chang)

ggplot2 0.8.9
----------------------------------------------------------------

A big thanks to Koshke Takahashi, who supplied the majority of improvements
in this release!

GUIDE IMPROVEMENTS

* key size: can specify width and height separately

* axis: can partially handle text rotation (issue #149)

* legend: now can specify the direction of element by opts(legend.direction =
  "vertical") or opts(legend.direction = "horizontal"), and legend box is
  center aligned if horizontal

* legend: now can override the alignment of legend box by
  opts(legend.box = "vertical") or opts(legend.box = "horizontal")

* legend: now can override legend title alignment with opts(legend.title.align
  = 0) or opts(legend.title.align = 1)

* legend: can override legend text alignment with opts(legend.text.align = 0)
  or opts(legend.text.align = 1)

BUG FIXES

* theme_*: can specify font-family for all text elements other than geom_text

* facet_grid: fixed hirozontal spacing when nrow of horizontal strip >= 2

* facet_grid: now can manually specify the relative size of each row and column

* is.zero: now correctly works

* +: adding NULL to a plot returns the plot (idempotent under addition)
  (thanks to suggestion by Matthew O'Meara)

* +: meaningful error message if + doesn't know how to deal with an object
  type

* coord_cartesian and coord_flip: now can wisely zoom when wise = TRUE

* coord_polar: fix point division bugs

* facet_grid: now labels in facet_grid are correctly aligned when the number
  of factors is more then one (fixes #87 and #65)

* geom_hex: now correctly applies alpha to fill colour not outline colour
  (thanks to bug report from Ian Fellows)

* geom_polygon: specifying linetype now works (thanks to fix from Kohske
  Takahashi)

* hcl: can now set c and l, and preserves names (thanks to suggestion by
  Richard Cotton)

* mean_se: a new summary function to work with stat_summary that calculates
  mean and one standard error on either side (thanks to contribution from
  Kohske Takahashi)

* pos_stack: now works with NAs in x

* scale_alpha: setting limits to a range inside the data now works (thanks to
  report by Dr Proteome)

* scale_colour_continuous: works correctly with single continuous value (fixes
  #73)

* scale_identity: now show legends (fix #119)

* stat_function: now works without y values

* stat_smooth: draw line if only 2 unique x values, not three as previously

* guides: fixed #126

* stat_smooth: once again works if n > 1000 and SE = F (thanks to bug report
  from Theiry Onkelinx and fix from Kohske Takahashi)

* stat_smooth: works with locfit (fix #129)

* theme_text handles alignment better when angle = 90

ggplot2 0.8.8
----------------------------------------------------------------

Bug fixes:

* coord_equal finally works as expected (thanks to continued prompting from
  Jean-Olivier Irisson)

* coord_equal renamed to coord_fixed to better represent capabilities

* coord_polar and coord_polar: new munching system that uses distances (as
  defined by the coordinate system) to figure out how many pieces each segment
  should be broken in to (thanks to prompting from Jean-Olivier Irisson)

* fix ordering bug in facet_wrap (thanks to bug report by Frank Davenport)

* geom_errorh correctly responds to height parameter outside of aes

* geom_hline and geom_vline will not impact legend when used for fixed
  intercepts

* geom_hline/geom_vline: intercept values not set quite correctly which
  caused a problem in conjunction with transformed scales (reported by Seth
  Finnegan)

* geom_line: can now stack lines again with position = "stack" (fixes #74)

* geom_segment: arrows now preserved in non-Cartesian coordinate system (fixes
  #117)

* geom_smooth now deals with missing values in the same way as geom_line
  (thanks to patch from Karsten Loesing)

* guides: check all axis labels for expressions (reported by Benji Oswald)

* guides: extra 0.5 line margin around legend (fixes #71)

* guides: non-left legend positions now work once more (thanks to patch from
  Karsten Loesing)

* label_bquote works with more expressions (factors now cast to characters,
  thanks to Baptiste Auguie for bug report)

* scale_color: add missing US spellings

* stat: panels with no non-missing values trigged errors with some statistics.
  (reported by Giovanni Dall'Olio)

* stat: statistics now also respect layer parameter inherit.aes (thanks to bug
  report by Lorenzo Isella and investigation by Brian Diggs)

* stat_bin no longer drops 0-count bins by default

* stat_bin: fix small bug when dealing with single bin with NA position
  (reported by John Rauser)

* stat_binhex: uses range of data from scales when computing binwidth so hexes
  are the same size in all facets (thanks to Nicholas Lewin-Koh for the bug
  report)

* stat_qq has new dparam parameter for specifying distribution parameters
  (thanks to Yunfeng Zhang for the bug report)

* stat_smooth now uses built-in confidence interval (with small sample
  correction) for linear models (thanks to suggestion by Ian Fellows)

* stat_spoke: correctly calculate stat_spoke (cos and sin were flipped, thanks
  to Jean-Olivier Irisson for bug report and fix)

ggplot2 0.8.7
----------------------------------------------------------------

* coord_map gains xlim and ylim arguments to control region of projection

* corrected label generation for computed aesthetics (..x..) and special
  names (`x x`)

* fullseq: now always returns vector of length two, even when range is 0

* geom_point legend takes more care to ensure that fill colours will be shown

* legend: fixed scale merging bug when labels were set manually

* scale_area: gains a legend argument like all other scales

* scale_colour_brewer: gains na.colour argument to set colour of missing
  values

* stat_bin2d: fix typo in breaks calculation

* stat_bin: deals with floating point rounding issues using the same
  algorithm as base::hist

* stat_density2d: fixed bug when contour = FALSE (Thanks to Takahashi Kohske)


ggplot2 0.8.6
----------------------------------------------------------------

NEW FEATURES

* trans_log1p: new log + 1 transformer contributed by Jean-Olivier Irisson

BUG FIXES

* aesthetics: fixed bug when overriding aesthetics with NULL

* annotate: adds layers with legend = FALSE

* coord_equal: correctly place tick marks (Fixes #61)

* documentation: usage statements should now be spread over multiple lines

* fortify.SpatialPolygonsDataFrame: fixed bug when region variable had missing values

* legend: don't try and display legend when unnecessary scale added

* legend: text labels now correctly left-aligned when non-numeric

* order aesthetic now correctly affects position adjustments  (Fixes #70)

* qplot loads facetting variables from global environment more correctly

* scale_date and scale_date_time now work with infinite positions

* scale_date and scale_date_time now take expand argument

* scales were not getting automatically added in many situations (Fixes #69)

* scale_manual was not returning labels in the correct format and so legends
  were not getting merged correctly

* stat_contour: fix error if x or y coordinates were negative

* stat_bin: now copes with bars of zero height (Fixes #72)

* stat_qq: always use sorted data (rather than interpolated quantiles) on
  sample axis.  This makes it behave more like qqnorm

* stat_quantile: correctly group results

* xlim now works with datetimes

* all plyr functions prefixed with their namespace to avoid clashes with other
  packages (thanks to Steve Lianoglou)


ggplot2 0.8.5
----------------------------------------------------------------

NEW FEATURES

* geom_text gains parse argument which makes it possible to display
  expressions. (Implements #50)

* all scales now have legend parameter, which defaults to TRUE. Setting to
  false will prevent that scale from contributing to the legend (Implements
  #27)

* default axis labels and legend titles are now stored in the options, instead
  of in each scale. This fixes a long standing bug where it was not easy to
  set the label for computed variable, such as the y axis on a histogram.
  Additionally, it means default scales are only added to the plot until just
  prior to plotting, instead of the previous behaviour where scales where
  added as layers were added - this could cause problems if you later modified
  the underlying data. (Implements #28)

* coord_equal: when ratio = NULL (the default), it will adjust the aspect
  ratio of the plot, rather than trying to extend the shortest axis.

* x and y positions can be set to Inf or -Inf to refer to the top/right and
  bottom/left extents of the panel. (Implements #18)

* expand_limits(): a new function to make it easy to force the inclusion of
  any set of values in the limits of any aesthetic.

NEW FEATURES (MINOR)

* aesthetics: when _setting_ an aesthetic, you may only set it to a single
  value.  This was always a good idea, but now it is enforced with an
  informative error message.

* stat_contour bump up default number of contours

* stat_density2d: make number of grid points used for density estimation
  user controllable (implements #9)

* geom_bin now allows you to set whether bins used intervals of the form
  (a, b] or [a, b) with the "right" parameter (implements #20)

* geom_path: linejoin, lineend and linemitre are now user controllable
  (implements #24)

* scales: all scales check that breaks are supplied if labels are, and
  that breaks and labels are the same length (implements #40)

* scales: if breaks are a named vector, the names will be used as labels
  (thanks to suggestion by David Kahle)

* scale_colour_gradient, scale_colour_gradient2 & scale_colour_gradientn now
  have formatter argument to match scale_continuous

* updated citation to refer to the ggplot2 book

BUG FIXES

* coord_cartesian now correctly sets limits when one or both of the position
  scales are non-linear.  (fixes #17)

* coord_equal: now works with non-linear scales (fixes #13)

* coord_map sets aspect ratio correctly (fixes #4)

* coord_polar correctly combines labels on end of axis if expressions
  (fixes #39)

* coord_trans now respects scale expand parameter (expansion occurs after
  transformation) (fixes #14)

* facet_grid with scales = "free" and space = "free" now calculates space
  correctly if the range of the scale is < 1 (fixes #1)

* facet_grid works once more when facetting with multiple variables in one
  direction (fixes #11)

* facet_wrap now sets aspect ratio correctly

* facet_wrap now maintains original order of data

* geom_hline and geom_vline now work with coord_flip (fixes #30)

* geom_path drops missing values at start and end of each line (fixes #41)

* scale_shape_discrete, scale_size_continuous, scale_alpha and
  scale_linetype_discrete added to scales to match naming convention of all
  other scales (fixes #47)

* legends now correctly calculate label widths (fixes #38)

* legends will only merge if both the title and all labels are the same.
  (fixes #16)

* legends: fix for bug #19: Legend with three constraints doesn't work

* stat_contour & stat_density2d: fix grouping bugs (issue #7)

* xlim, ylim: fix bug when setting limits of discrete scales


ggplot2 0.8.4
----------------------------------------------------------------

* aes and aes_string both convert prefixes to full names
* aesthetics: corrected list of aesthetics to include american spelling of
  colour as well as base R abbreviations
* aesthetics: fix bug in detecting which aesthetics are calculated
* aes_string treats NULL as "NULL"
* annotate now works with missing x and y (e.g. for geom_rect)
* continuous scale limits now automatically sorted
* coord_polar: fix bug if breaks not all inside limits
* facet_wrap: can now specify both ncol and nrow without getting an error
* facet_wrap: now works with statistics that produce both x and y values (e.g.
  stat_qq)
* fullseq now adds additional break on bottom if necessary, so that the
  include.lowest argument in cut never comes into play (this the source of a
  potential bug in histograms)
* geom_boxplot: alpha now affects fill colour of boxes only
* geom_path correctly switches to segments if varying alpha used (thanks to
  Karl Ove Hufthammer for the report and Baptiste Auguie for the fix)
* geom_point: the alpha aesthetic now also affects the fill.
* geom_ribbon always sorts input to avoid problems with certain pathological
  inputs
* geom_smooth was incorrectly applying alpha to line colour in the legend
* nullGrob renamed to zeroGrob to avoid name conflict with grid
* position_collide now works with missing values
* position_stack: fixed bug in detection of overlap for negative values
* scale_discrete_position now uses drop argument to force dropping of unused
  levels
* scale_gradient, scale_gradient2 and scale_gradientn now uses label
  parameters, if supplied
* scale_x_inverse, scale_y_inverse now actually work, and added recip as alias
* stat_qq now correctly groups results
* stat_smooth will not try and fit a line to 2 or fewer points (previously
  didn't try for only 1 point)
* stat_spoke now works with reversed scales
* grouping: now consistent between different geoms (Issue #33)

ggplot2 0.8.3
----------------------------------------------------------------

New features

* alpha: new aesthetic, with scale alpha.  Where a geom has both fill and colour, alpha affects the fill.

* annotate: new annotate function to make it easier to add annotations to plots

* facet_grid now takes strip label function from parameter labeller, not theme setting

* facet_grid: gains as.table argument to control direction of horizontal facets

* fortify: full set of methods for turning data from the sp package into data frames that can be plotted with ggplot2

* geom_errorbarh: new geom for horizontal error bars

* labels_parsed and labels_bquote functions to make it easier to display expressions on facet labels

* scale_manual now supports breaks and limits

* subset: experimental new feature.  Layers now have a subset argument, which takes subsets formatted like .(var1 < 5, var2 == 3) etc.

* xlim and ylim now work recognise Date and POSIXct classes to create date and date_time scales respectively

Dealing with missing values

* facet_wrap: add drop argument to control whether or not panels for non-existent combinations of facetting variables should be dropped or not.  Defaults to TRUE

* scale_discrete: empty factor levels will be preserved, unless drop = TRUE

Bug fixes

* added presidents dataset from book to package

* American spelling of color accepted in as geom parameter, and all colour
  scales have alias spelled color (e.g. scale_color_hue)

* facet_wrap: contents guaranteed to be clipped to panel

* facet_wrap: corrected labelling when facetting by multiple variables (thank
  to Charlotte Wickham for a clear test case)

* geom_histogram now works with negative weights (provided position =
  "identity").  This is useful for creating back to back histograms.

* geom_step: improve legend

* geom_text: better legend

* geom_vline, geom_hline, geom_abline: should work in yet more situations

* resolution: fixed bug in computation of resolution that lead to (e.g.)
  incorrect boxplot widths when there was only a single x value in a group.

* position_stack: fixed bug in detection of overlap for very large bins

* scale_discrete: factor levels no longer mistakenly reordered

* scale_hue: now spans full range of hue if it less than 360 degrees

* scale_hue: rotated default hue range by 15 degrees to avoid unfortunate
  red-green contrast in two colour case

* show now works with ggplot objects

* stat_sum: fixed bug which resulted in dropped aesthetics

* stat_summary: now warns when dropping records with missing values

* stat_summary: should be a little faster

* stat_summary: correctly passes ... arguments on fun.data

* theme_bw: corrected justification of axis.text.y

* trans: bug fixes to logistic transformation

* order aesthetic should work again

ggplot2 0.8.2
----------------------------------------------------------------

New features

* borders, fortify.map and map_data to make it easier to draw map borders and
  choropleth maps

* cut_interval and cut_number utility functions to discretise continuous
  variables

* stat_summary has reparameterised to make it easier to specify different
  summary functions.  It now has four parameters: fun.y, fun.ymin and
  fun.ymax; and fun.data.  See the documentation for stat_summary for more
  details

Minor improvements

* ggfluctuation: default to aspect ratio that produces squares

* ggsave: filename now first parameter, not second

* qplot: if sample aesthetic is used, stat automatically set to qq

* scale_datetime: improved breaks calculation

* scale_gradient: better default colour scheme from red to blue (thanks to
  Charlotte Wickham for providing the Munsell colours)

* scale_size and scale_area: increased default size range

* stats: all give useful error message if missing a required aesthetic

* theme_set warns if missing needed theme elements

* theme_text: now possible to right and left align text with hjust=0 and hjust=1 respectively

Bug fixes

* be explicit about is.discrete to avoid clash with Hmisc

* facet_wrap: work around R bug so no longer crashers when ncol = 1

* geom_errorbar now works correctly with dashed lines

* geom_path will now silently ignore lines with less than 2 points (instead of
  throwing a mysterious error as before)

* geom_path now responds to the size aesthetic once more

* geom_polygon etc now correctly displays linetype on legends

* geom_step now works with multiple groups

* geom_vline and geom_hline: fix bug when mapping intercept to variable in
  data frame

* ggsave: path parameter correctly sets path

* guides: fix broken legend from default stat aesthetics (e.g. for stat_sum)

* scale_manual now works better with missing values

* scale_manual: labels now correctly sets legend labels.

* stat_density_2d: no longer passes unnecessary parameters to kde2d causing an
  error message (seen when setting aesthetics with qplot)

* stat_pointrange: better relationship between point and line widths

* stat_sum now correctly preserves other aesthetic columns (should be a bit faster too)


ggplot2 0.8.1
----------------------------------------------------------------

New features

* new labs, xlab & ylab functions for easily modifying axis labels and legend titles

* qplot now guesses what geom you want based on the position aesthetics that you provide:

  * both x & y: scatterplot

  * only x: histogram

  * only y: scatterplot of seq_along(y) vs y

* scale_datetime: a first attempt at a scale for date time objects of class POSIXt

Aesthetic improvements

* legends should now work in cases where you have multiple layers the use the
  same geom and have different aesthetic mappings

* theme: new theme setting legend.key.size determines size of keys in legend

* theme: new theme setting plot.margins to control the plot margins

* tweaks to plot and legend layout

Other minor improvements

* geom_point warns if missing values present in data and not displayed on plot

* geom_smooth gives a more accurate warning when you have incorrectly specified the grouping

* geom_smooth will switch to an alternative smoothing method (mgcv::gam(y ~
  s(x, bs = "cr"))), when there are more than 1000 observations

* layers gain a legend argument, which allow you to force the layer either
  into (TRUE) or out of (FALSE) the legend

Bug fixes

* coord_equal now calculates scales correctly again

* coord_flip: flips axes labels again too

* coord_trans fix bug where transformation incorrect

* facet_grid: fix bug where tick labels where being produced outside the range of the axes

* facet_wrap: fixed bug with ncol = 1 or nrow = 1

* facet_wrap: labels correctly clipped to axis ranges

* facet_wrap: labels will match panels even when factor levels are not in alphabetical order

* facet_wrap: now works when a layer doesn't contain every level of the faceting variables

* geom_abline should now work in a wider variety of situations

* geom_smooth now gives correct asymmetric standard errors with generalised
  linear models (thanks to Thierry Onkelinx)

* geom_vline and geom_hline now correctly transform their intercepts if the
  scale is transformed

* geom_vline and geom_hline: now use xintercept and yintercept instead of intercept

* legend.position and legend.justification work again

* position_dodge now works for any number of elements with smaller widths, not just 2!

* scale_discrete_position: does a better job of calculating axis limits when
  plotting a mixture of continuous and discrete values (e.g. with geom_jitter)

* summary: tweaks to improve output


ggplot2 0.8  (2008-11-18)
----------------------------------------

* The two biggest new features in this release are the (long awaited) ability
  to have scales that vary between facets, and a faceting system that works
  like lattice (facet_wrap). From qplot, you can use facet_wrap by specifying
  one sided formula (~ colour, as opposed to . ~ color). To see some potential
  uses for these new features, see the "Positioning" chapter of the book.
  Implementing these changes has required a rewrite of large parts of the
  coordinate systems code, so if anything seems strange with non-Cartesian
  coordinate systems, please get in touch.

* I've also made another round of tweaks to make the plots more aesthetically
  pleasing.This includes using a bright blue colour for geoms used to add
  statistical summaries to plots (contour, smooth, and quantiles), and
  tweaking the default colour scheme for the continuous colour scale.Please
  let me know what you think.Remember that most of these options are
  controllable with the theming system - see the book chapter "Polishing your
  plots for publication".

* Accompanying this new release of the package is an updated and expanded
  version of the book. The content of the book is now largely complete (~170
  pages), and over the coming months I will be working on make it polished and
  easy to understand.See http://had.co.nz/ggplot2/book.I love to hear your
  feedback about the book, but at this point please don't bother reporting
  minor typos, I would much rather hear about what you want to do, but can't
  figure out from the book.

Other new features:

* geom_bin2d/stat_bin2d & geom_hex/stat_binhex: for 2d square and hexagon binning, particularly useful for alleviating overplotting in scatterplots

* geom_freqpoly: draws frequency polygons (= stat_bin + geom_line)

* scale_position: both discrete and continuous gain a new formatter argument
  to control the default formatting of the axis labels.  See also the handy
  numeric formatters: dollar, comma and percent

* the xlim and ylim functions now produce discrete scales when appropriate,
  and generate a reverse scale if the minimum is greater than the maximum

Improvements

* coord_map gains experimental axis labels

* facet_grid: new support for varying scales in rows and columns

* facet_wrap: new faceter which wraps a 1d ribbon of panels into 2d, in a
  similar way to lattice

* geom_bin: gains a drop argument to control whether or not 0 count bins
  should be removed

* geom_path and geom_line gain arrows argument to match geom_segment

* ggsave now checks that you are using it with a ggplot plot

* ggsave now produces postscript files that are suitable for embedding in
  another document

* ggsave now recognises the .svg extension and will produce svg files, if
  possible

* ggsave: default dpi changed to 300, on the assumption that you are saving
  the plot for printing

* qplot: uses facet_wrap if formula looks like ~ a + b (as opposed to a ~ b)

Aesthetic tweaks

* geom_bar, geom_polygon, geom_rect, ...: default fill colour is now much
  closer to black to match the defaults in other geoms (point, line, etc)

* geom_line, geom_path, geom_segment: lines have squared ends

* geom_point, geom_pointrange and geom_boxplot: now use shape = 16 instead of
  19.  This shape does not have a border from R 2.8 on, and so will look
  better when displayed transparently.

* geom_contour, geom_density2d, geom_quantile and geom_smooth use a bright
  blue colour for lines, to make them stand out when used with black points

* scale_gradient: tweaked default colours to make more aesthetically pleasing

* theme: new theme setting panel.margin (a unit) controls gap between panels
  in facetted plots (for both grid and wrap)

* theme_gray: removed black border around strips

* theme_bw: tweaks to make black and white theme look a little nicer

Bug fixes

* coord_cartesian now correctly clips instead of dropping points outside of its limits

* facet_grid: margins now grouped correctly in default case (non-aesthetic
  variables ignored when generating default group value)

* facet_grid: fix long standing bug when combining datasets with different
  levels of facetting variable

* geom_smooth calls stat::predict explicitly to avoid conflicts with packages
  that override predict for S4 model classes

* grid: correctly expose subcomponents of strips and axes

* mapping aesthetics to functions of stat output now works in a much wider
  variety of cases

* order aesthetic should now work with bars (and in general more geoms)

* position_dodge now works with points and other geoms that lack xmin and xmax

* scale_area works once more

* scale_discrete_position: empty levels are no longer displayed by default, if
  you want them, use breaks = levels(myfactor)

* scale_discrete_position: fixed bug when limits were set

* scale_discrete_position: more aesthetically pleasing expansion for a wider
  ranges of plots (picks expansion based on whether or not geom with width
  used, e.g. bars)

* scale_gradient*: axes are correctly labelled when a transformation is used

* scale_x_log10, scale_y_sqrt etc now correctly transform output from
  statistics as well as raw data

* scale_z_* now removed because no longer used by anything

* stat_bin: correctly returns 0 when no observations in a bin (was previously
  returning NA)

* stat_quantreg: deal with yet another new output format from quantreg

* stat_contour now has arguments to control the position of the contours,
  rather than relying on the z scale

* theme: panel.empty setting removed as it is no longer used

* theme_grey now aliased to theme_gray

* theme_line: setting size works correctly

* theme_rect, theme_segment: size now measured in mm, to be consistent with
  the rest of ggplot

ggplot2 0.7
----------------------------------------------------------------

* ggplot2 0.7 introduces a new theming system which allows you to control
  (almost) every aspect of the appearance of the plot.  This system is
  documented in the book chapter "Polishing your plots for publication",
  available from http://had.co.nz/ggplot2/book/polishing.pdf.

Bugs fixed

* geom_boxplot: now displays outliers even if only one present

* geom_jitter: setting one jitter direction to 0 now works

* geom_segment: should now work correctly in all coordinate systems (note that
  arrows only work in Cartesian coordinates)

* ggsave: correctly uses dpi for raster devices and default dpi changed to 72
  (thanks to Brian Ripley for pointing this out)

* ggsave: current device no longer closes if error occurs

* position_jitter: now works correctly with 0 jitter

* remove_missing: some statistics were calculated incorrectly when missing
  values were present

* scales: extra scales ignored (again)

* scales: legends respect fixed parameters of the layer

* scales: legends won't appear when aesthetics are mapped to NULL, or set to fixed value

* scales: xend and yend now transformed correctly

* scale_date: breaks are now rounded to correct position

New functionality

* geom_point: can now control colour and fill separately for point glyphs with
  borders

* geom_step: now has parameter direction which can take values vh (vertical
then horizontal)  or hv (horizontal then vertical) describing the shape of the
stairs

* qplot: new asp argument to set aspect ratio

* qplot: now captures the environment in which it was run, which should make
  it much more robust at finding the variables you expect it to find

* qplot: now treats any arguments wrapped in I() as parameters, not
  aesthetics, e.g. qplot(mpg, wt, data=mtcars, colour = I("red")) or
  qplot(mpg, wt, data=mtcars, size = I(5))

* scale_continuous: new minor_breaks argument to controls position of minor
  breaks

* scale_discrete: new discrete position scales which make it possible to
  manually position elements

* scale_gradientn: new colour scale which creates gradient between any list of
  colours

More consistent interfaces

* can use color instead of colour, and old R names throughout ggplot2

* geom_jitter: Arguments changed to height and width to match other position
  adjustments

* scales: any point outside of limits is dropped (this was previously the
  behaviour for discrete scales, but not continuous scales)

* scales: limits are consistent across discrete and continuous scales (limits
  c(1, NA) form no longer works for continuous scales)

* scales: order of legends reversed to match order of x axis (and to be
  consistent with previous versions)

* scale_date: new limits argument to set axis limits

* scale_discrete: all discrete scales accept breaks argument

* scale_discrete: all discrete scales have limits and labels argument to
  better control legends

* scale_discrete: character and logical vectors now reliably treated as
  discrete scales

* stat_density2d, geom_density2d: density2d used consistently (instead of
  density_2d in some places)

Improved aesthetics

* coord_polar: more tweaks to grid lines to enhance appearance

* coord_polar: new expand argument to control whether axes should be expanded
  outside the range of the data

* geom_contour, geom_smooth, geom_quantile: now use blue lines

* position_stack, position_dodge: should be more informative if conditions for
  stacking/dodging not met

* position_jitter: default amount of jittering tweaked to align with boxplots
  etc.

* scales: background colour of legends key matches plot

* themes: Complete rewrite of theming system, see new book chapter for details

* themes: direct access to plot options via $ is now disabled

Improved documentation and error messages

* facet_grid: documentation improved

* qplot: Better error messages when needed variables are missing

* scale_discrete: improved error message for too many values in domain

* scale_size: improved documentation for discrete variables

* online documentation generally tweaked and primped to work a little better
 and look a little nicer

* website now includes a search box

* links from rdoc now point to correct pages


ggplot2 0.6
----------------------------------------------------------------

The two big changes in this release are improved documentation and legends.

* all major ggplot2 components now have their own built in documentation, so
  that (e.g.) ?stat_smooth or ?geom_point now give you useful information

* the legend code is now considerably more sophisticated and will attempt to
  merge together legends for the same variable

* also, legends are drawn based on the geoms used (instead of the scales
  used, as previously) so should match the plot much better (e.g. for
  geom_smooth, geom_boxplot, geom_vline, geom_abline, geom_pointrange).

These features are new, so there are likely to be a few bugs that I haven't discovered.  Please me know if you discover any.

Other additions and corrections

* coord_equal: should now work correctly in all situations

* coord_polar: add start and direction parameters, giving more control over
  the layout of the polar coords

* coord_polar: added my favourite pie chart example

* coord_trans now deals with groups appropriately, at the cost of decreased
  speed

* geom_abline, geom_vline, geom_hline: should now behave better in a wider
  variety of settings

* geom_boxplot: deals with continuous x-axis and grouping much better

* geom_boxplot: now has it's own legend which actually looks like a boxplot

* geom_boxplot: reports if missing values removed

* geom_crossbar: the middle line is now display thicker than the other lines,
  controlled by the parameter fatten (thanks to Heike Hofmann for the
  suggestion)

* geom_density: fix scale adjustment bug in geom_density

* geom_line, geom_text: all size measurements (now lines and text as well) are
  measured in mm, lines/paths default to paths 0.5mm wide

* geom_rug: new to add marginal rug plots

* geom_smooth: added example showing how to use geom_smooth with your own
  models

* geom_smooth: fixed bug where if se=FALSE x axis always includes 0

* geom_vline, geom_hline: yet another rewrite which should make them more
  powerful and less error prone.

* ggsave reports width and height of saved image

* position_stack: fixed bug when data was empty

* qplot: allow qplot to use computed aesthetics too

* scale_continuous: tweaks to minor breaks to make appearance better on wider
  range of coordinate systems

* scale_discrete: all discrete scales now have labels argument which you can
  use to override the factor levels

* scale_discrete: now works correctly with character vectors

* scale_size: changed default range to [0.5, 3] to better reflect new sizing
  decisions

* scale_size: legends resize to avoid overlaps

* scale_x_continuous, scale_y_continuous: new convenience functions xlim and
  ylim (and zlim) that make it even easier to adjust the limits of the x, y,
  and z axes

* stat_bin, geom_area: fixed bug in combination of stat_bin and geom_area that
  made it difficult to draw frequency polygons

* stat_bin: fixed bug which resulted in increased counts when the x axis was a
  categorical variable with a single level (thanks to Bob Muenchen for
  pointing this out!)

* stat_bin: no longer incorrectly warns that binwidth is unspecified when
  breaks are set

* stat_bin: now takes origin argument to manually specify origin of first bin
  (default is round_any(min(range), bin_width, floor))

* stat_boxplot, stat_contour, stat_density_2d, stat_qq, stat_density: na.rm
  parameter added to the following statistics (thanks to Leena Choi for
  suggesting this)

* stat_function: new, makes it easy to superimpose a function on the plot

* stat_qq: axes flipped to agree with base R

* stat_qq: now uses sample aesthetic to select variable for summary

* stat_quantile: updated to work with latest version of quantreg

* stat_spoke: new, to make it possible to use geom_segment parameterised by
  angle and radius (thanks to Jiho for the suggestion)

* stat_summary: better documentation

* stat_summary: convenient auto wrapping of simple summary functions

Miscellaneous changes:

* it's now easy to change the default scales (and their arguments) with the
  set_default_scale function, see ?set_default_scale for more details (thanks
  to Bob Muenchen for the suggestion)

* new order aesthetic which controls the order in which elements are plotted

* min and max are now scaled the same way as y

* functions are silently dropped (e.g. aes(colour=col))

* scales do not try and map variables that don't exist (fixes some rather
  obscure bugs)

* aes(mpg, wt) is now equivalent to aes(x = mpg, y = wt)


ggplot2 0.5.7
----------------------------------------------------------------

New geoms, scales and aesthetics

* stat_step and geom_step to draw staircase plots (like plot(type="s"))

* order aesthetic (currently only for lines/paths) allows you to control the
  drawing order within a group

* scale_manual makes it easier to let ggplot uses the exact
  colours/sizes/linetypes that you want

* scale_reverse allows you to reverse the scale of x and y axes

* scale_grey is a new black and white scale for categorical data (colour and
  fill)


Improved options handling

* new function opts() to allow modification of plot options by addition

* update(p, theme_bw) and p + theme_bw now work

These changes mean that you can modify plot options in the same way that you modify all other aspects of the plot, e.g.  qplot(mpg, wt, data=mptcars) + opts(title = "Fuel economy vs weight")

Improved documentation

* many tweaks to the online documentation, particular including the actual
  code you need to run for each object!

* every page now has a link to a form where you can submit feedback on exactly
  you do or don't like about a page

* required aesthetics now listed in documentation

* geom_polygon now has a decent example

* numerous minor corrections suggested by Jörg Beyer

* separated plotting advice from details of plot construction (what vs how),
  thanks to Bert Gunter for this suggestion


Improved map projections (with coord_map)

* coord_map defaults to orientation = c(90, 0, mean(range(y))) - this ensures
  that multiple layers line up correctly, but means you will have to specify
  the orientation yourself for many projections

* coord_map now respects limits set by scales

* removed useless ticks from coord_map

If you're using ggplot to draw maps and have thought of other features that would make your life easier, please let me know.


Bug fixes

* adding data and aesthetics in separate steps should now work

* layers with set parameters will not use mapped aesthetics

* use LazyLoad: false instead of SaveData: true for better future
  compatability

* coord_cartesian: fixed bug that prevented you from overriding the default
  axis expansion

* coord_equal: now scales correctly if ratio < 1

* geom_abline: fix bug where slope was ignored

* geom_jitter now works correctly with groups and categorical values (was
  actually a bug in how scale_discrete deals with continuous values)

* geom_path: automatically switch between polylineGrob and segmentsGrob when
  drawing paths so that setting line type now works properly

* geom_segment now uses both ends of segments to calculate axis limits

* plotmatrix: fix bug in scatterplot matrix where all scatterplots were
  transposed!

* qplot: should now work better within functions

* quickplot added as an alias of qplot, to avoid confusion with qunif, etc

* scale_*: better error message if you add a scale without a matching
  aesthetic mapping in the plot

* scale_identity no longer converts everything to character

* scale_identity: grob argument renamed to guide

* stat_*: made all statistics more robust to errors

* stat_quantile: fixed bug when only drawing a single quantile

* stat_smooth: returns silently if <2 non-missing data points


Minor aesthetic improvements

* coord_polar now specifies aspect.ratio by default, and I've made a few other
  tweaks to make polar coordinates plot look nicer

* geom_bar no longer draws gray borders by default, but instead uses the same
  colour as fill (this eliminates a tiny gap between neighbouring bars)

* plotmatrix: tweaks to improve display of scatterplot matrix

* scale_brewer: added option to reverse palette

* scale_colour: colour and fill legends now look exactly the same (previously
  colour was missing a grey border)

* scale_discrete has slightly larger expansion (0.75 vs 0.5)

* stat_bar: only output bars with > 0 count


ggplot2 0.5.6
----------------------------------------------------------------

Improved error messages and other notifications:

* all geoms and position adjustments should now give an informative error
  message when required aesthetics are missing

* better error messages if data not a data frame, or mapping not created by
  aes or aes_string

* better errors for qplot when variables missing or data invalid

* better error if somehow you are missing necessary scales

* stat_bin informs you of the default choice of binwidth

* stat_smooth gives helpful error messages for common problems

* printing a geom now displays the data set that it uses (if not the default)

Other improvements:

* colour and fill legends now surround by background plot colour

* can now draw arrow heads with geom_segment, and have added an example
  demonstrating drawing a vector field

* density plots should always include 0 on y axis

* default boxplot outlier changed colour to black

* stat_smooth supports categorical variables a little better

* implemented hash methods for all ggplot objects.  This is the first step in
  making it easier for me to compare all examples between versions for quality
  control purposes

New data:

* seals, contributed by David Brillinger and Charlotte Wickham, used for
  vector field example

Bug fixes:

* geoms hline, vline and abline now all work correctly when a grouping variable is used

* block histograms (where individuals are identifiable) now work correctly

* all ggplot objects should now print properly from the command line

* fixed bug in geom_path when only 1 point

* segments geom now works correctly for more coordinate systems

* order variables in scatterplot matrix by order of variables in data.frame

* geom_density deals with missing values correctly when displaying scaled densities

* fixed bug in calculating categorical ranges

* fixed bug in drawing error bars

Subtractions

* now relies on R 2.6

* removed grid.gedit and grid.gremove, and code replaced by grid.ls

ggplot2 0.5.5
----------------------------------------------------------------

Improvements:

* ggplot now gives rather more helpful errors if you have misspecified a
  variable name in the aesthetic mapping

* changed default hline and vline intercepts to 0

* added "count" output variable from stat_density for creating
  stacked/conditional density plots

* added parameters to geom_boxplot to control appearance of outlying points

* overriding aesthetics with fixed values that have already been set with
  aesthetics now actually works

* slightly better names for xaxis and yaxis grobs

* added aes_string function to make it easier to construction aesthetic
  mapping specifications in functions

* continuous scales now have labels argument so that you can manually specify
  labels if desired

* stat_density now calculates densities on a common grid across groups.  This
  means that position_fill and position_stack now work properly

* if numeric, legend labels right aligned

* polar coordinates much improved, and with better examples

Documentation:

* fixed argument documentation for qplot

* added (very) rudimentary documentation about what functions return

* documentation now lists extra variables created by statistics

Bug fixes:

* coord_flip now works with segment and all interval geoms

* geom_errorbar now works in all coordinate systems

* derived y axes (eg. on histogram) are now labelled correctly

* fixed bug in stat_quantile caused by new output format from predict.rq

* fixed bug if x or y are constant

* fixed bug in histogram where sometimes lowest bar was omitted

* fixed bug in stat_qq which prevent setting aesthetics

* fixed bug in qplot(..., geom="density", position="identity")

* fixed stat_qq so that unnecessary arguments are no longer passed to the
  distribution function

Subtractions:

* removed grid argument from ggsave, replaced by ggtheme(theme_bw)

* removed add argument from qplot


ggplot2 0.5.4
----------------------------------------------------------------

* border now drawn on top of geoms, instead of below - this results in better
  appearance when adjusting scale limits

* ggplot() + aes() now modifies existing default aesthetic mapping, rather
  than overwriting

* polish examples in facet_grid

ggplot2 0.5.3
----------------------------------------------------------------

* added experimental scatterplot matrix, see ?plotmatrix

* added new border.colour and grid.minor.colour options for better control
  over plot apperance

* updated theme_bw to do better when drawing a plot with white background

* better default colour choices for gradients (and more discussion in examples)

* fixed bug in ScaleGradient2 where scales with different positive and
  negative ranges were not scaled correctly

* allow expressions as result from strip.text

* fixed rare bug in geom_vline and geom_hline

* fixed example in geom_abline

* tweaked display of multiline axis labels

ggplot2 0.5.2
----------------------------------------------------------------

* add argument to position dodge so it's now possible to accurately dodge things with different widths to their physical widths

* added median summary

New examples:

* logistic regression example in stat_smooth

Bugs fixed:

* evaluation of arguments to layer is no longer delayed

* can use categorical xseq with stat_smooth

* x and y axes named incorrectly (thanks to Dieter Menne for spotting this)

* can now pass position objects to qplot

* y jitter calculated correctly, and jittered data rescales axis now

* removed silly legend from quantile plot

* extra arguments not being passed on to geoms/stats

* fixed bug in stat_summary when summarising a factor

* fixed bugs in stat_summary, geom_ribbon, and coord_trans examples

ggplot2 0.5.1
----------------------------------------------------------------

* renamed scale_manual to scale_identity to map position_identity and
  stat_identity

* ensured all grob consistently named

* renamed aesthetics argument to mapping to be consistent with description in
  book

* added useful utilities for modifying grobs

* bug fixes to x axis range with interval geoms

* added ability to turn legend off for single scale (currently undocumented)

* added economics data set and matching examples

ggplot2 0.5
----------------------------------------------------------------

* complete rewrite of ggplot code base

* id/grouping completely rewritten so that automatically grouped when any of
  the aesthetics is a categorical variable.This behaviour is defined in the
  Grammar of Graphics, and makes things like qplot(wt, data=mtcars,
  geom="density", colour=factor(cyl)) work nicely<|MERGE_RESOLUTION|>--- conflicted
+++ resolved
@@ -1,7 +1,6 @@
 ggplot2 1.0.1.9xxx
 ----------------------------------------------------------------
 
-<<<<<<< HEAD
 * `stat_summary_hex()` and `stat_summary2d()` no longer passes `...` on to their
   summary functions - instead they have a new argument `fun.args`, a list
   of arguments to pass on.
@@ -73,13 +72,12 @@
 * Switched away from proto and reference class objects to ggproto. This makes it
   easier to extend ggplot2, because ggproto supports clean cross-package
   inheritance.
-=======
+
 * `stat_function` computed the function with the transformed (not
   original data) values. This caused the computed values to be wrong
   if a different scale, other than untransformed continuous, was
   used. Function is now evaluted in original data scale
   values. (@BrianDiggs, #1011)
->>>>>>> cda12297
 
 * Fixed segment annotations not transforming with scales (@BrianDiggs, #859)
 
