ggplot2 1.0.1.9xxx
----------------------------------------------------------------

<<<<<<< HEAD
* The default legend will now allocate multiple rows (if vertical) or
  columns (if horizontal) in order to make a legend that is more likely to
  fit on the screen. You can override with the `nrow`/`ncol` arguments
  to `guide_legend()`

    ```R
    p <- ggplot(mpg, aes(displ,hwy, colour = model)) + geom_point()
    p
    p + theme(legend.position = "bottom")
    p + guides(colour = guide_legend(nrow = 5))
    ```

* `lims()` makes it easy to set the limits of any axis (#1138).
=======
* Switched away from proto and reference class objects to proto2. This makes it
  easier to extend ggplot2, because proto2 supports clean cross-package
  inheritance.

* Fixed segment annotations not transforming with scales (@BrianDiggs, #859)
>>>>>>> efddff69

* `geom_point()` changes the default shape from 16 to 19 - this has a
  better display on the default linux graphics device. (It's very slightly
  smaller than the old point, but it should affect any graphics significantly)

* `theme_minimal()` got slightly more minimal by removing the axis ticks:
  labels now line up beneath the grid lines (@tomschloss, #1084)

* `ggsave()` has been simplified a little to make it easier to maintain.
  It no longer checks that you're printing a ggplot2 object (so now also
  works with any grid grob) (#970), and always requires a filename.
  Parameter `device` now supports character argument to specify which supported
  device to use ('pdf', 'png', 'jpeg', etc.), for when it cannot be correctly
  inferred from the file extension (for example when a temporary filename is
  supplied server side in shiny apps) (@sebkopf, #939)

* `facet_wrap()` more carefully checks its `nrow` and `ncol` arguments
  to ensure that they're specified correctly (@richierocks, #962)

* Improved the calculation of segments needed to draw the curve representing
  a line when plotted in polar coordinates. In some cases, the last segment
  of a multi-segment line was not drawn (@BrianDiggs, #952)

* All datasets have class `tbl_df` so if you also use dplyr, you won't
  accidentally print all the data. `economics` has been brought up to date to
  2015-04-01.

* All instances of partial matched dollar expressions were removed (@jimhester,
  #1134)

* `geom_text()` gains `nudge_x` and `nudge_y` arguments to offset labels from
  the x & y position (#1120). `check_overlap = TRUE` provides a simple
  resolution to label overplotting (#1039). `hjust` and `vjust` can now
  be character vectors: "left", "center", "right", "bottom", "middle", "top".
  New options include "inward" and "outward" which align text towards and
  away from the center of the plot respectively.

* `geom_crossbar()` sets grouping correctly so you can display multiple
  crossbars on one plot. It also makes the default `fatten` argument a little
  bigger to make the middle line more obvious (#1125).

* `guide_colorbar()` no longer fails when the legend is empty - previously
  this often masked misspecifications elsewhere in the plot (#967)

* `Geom`, `Stat` and `Position` are now exported, making it easier to create
  new geoms, stats and positions in other packages (#989).

* `facet_grid()` and `facet_wrap()` gain a `switch` argument that
  allows the facet titles to be displayed near the axes. They then act
  as axes subtitles. Can be set to "x", "y" or "both" (the latter only
  for grids) to control which label strips are switched. (@lionel-)

* New `theme_void()`, which is completely empty. Useful for plots with non
  standard coordinates or for producing numerical drawings with R. (@jiho, #976)

* New `geom_curve()` that adds curved lines, similar to `geom_segment()`.
  (@veraanadi, #1088)

* Create correct legend for continuous color even if there is only one color
  (@krlmlr, #943)

* Position adjustments no longer warn about potentially varying ranges
  because the problem rarely occurs in practice and there are currently a
  lot of false positives since I don't understand exactly what FP criteria
  I should be testing.

* New dark-backgrounded theme, `theme_dark()`, meant to make colours pop out
  (@jiho, #1018)

* `aes_string()` now only parses character inputs. This problems bugs when
  using it with numbers and non default `OutDec` settings (#1045).

* `cut_number()` gives error message if insufficient data values to
  produce requested bins (#1046).

* `facet_wrap()` and `facet_grid()` now allow you to use non-standard
  variable names (provided that they surrounded by backticks) (#1067)

* Add `position_nudge()` for slightly off setting labels (or other geoms)
  from their corresponding points (#1109).

* All defunct functions and arguments have been removed.

* `stat_bin()` now defaults to using counts instead of proportions.
  `geom_count()` provides a convenient alias.

* `scale_size()` now maps values to _area_, not radius. Use `scale_radius()`
  if you want the old behaviour (not recommended, except perhaps for lines).

* `ggplot()` now captures the parent frame to use for evaluation,
  rather than always defaulting to the global environment. This should
  make ggplot more suitable to use in more situations (e.g. with knitr)

* Tweaked default `theme_grey()` background colour from grey90 to grey92:
  this makes the background recede into the background a little more.

* Bumped the default `size` for `geom_smooth()` up to 1. To continue to use
  the previous size, set `size = 0.5`. `geom_smooth()` gains explicit
  `method`, `se` and `formula` arguments to make it easier to see what the
  most important options are.

* `geom_jitter()` gains `width` and `height` arguments to make it easier
  to control the amount of jittering without using the lengthy
  `position_jitter()` function (#1116)

* ggplot2 now exports `alpha()` from the scales package. This means you
  don't need to do `library(scales)` or `scales::alpha()` to access that
  handy function (#1107).

* Improved documentation for `aes()`, `layer()` and many geoms and scales. I've
  tried to reduce the use of `...` so that you can see all the documentation in
  one place rather than having to navigate through multiple pages. Use
  of `qplot()` in examples has been minimised (#1123, @hrbrmstr)

* new theme setting `panel.ontop` (logical) allows placing background elements
  (e.g., gridlines) on top of data. Usually used with blank or transparent
  `panel.background`.  (@noamross. #551)

* Add `stroke` aesthetic to `geom_point` controlling the stroke width of the
  border for shape types 21 - 25 (#1133, @SeySayux)

ggplot2 1.0.1
----------------------------------------------------------------

* Fixes to pass `R CMD check --run-donttest` in R-devel.

* Improvements in to order of colours and legend display of continuous colour
  scales extracted from colorbrewer palettes in `scale_*_distiller()` (@jiho, 1076)

ggplot2 1.0.0
----------------------------------------------------------------

NEW FEATURES

* New coordinate system for small scale maps. `coord_quickmap()` computes and
  sets the correct aspect ratio between one degree of latitude and one degree
  of longitude at the centre of the plotted region. It does not perform full
  fledged mapping projection as `coord_map()` does and therefore is much
  faster. Yet, it gives a correct approximation for small scale maps (a few
  degrees in either direction) at medium to low latitudes (@jiho, #922).

* `geom_boxplot` gain new `varwidth` argument for controlling whether or not
  the width of boxplots should be proportional to the size of the groups
  (@tsieger, #927).

* `position_jitterdodge()` combines `position_jitter()` and `position_dodge()`,
  allowing the user to plot and align points generated by e.g. `geom_point()`
  with those generated by a dodged `geom_boxplot()`. See
  `example(position_jitterdodge)` for a potential usage. (@kevinushey, #932)

* Allow specifying only one of the limits in a scale and use the automatic
  calculation of the other limit by passing NA to to the limit function,
  `xlim()` or `ylim()` (@jimhester, #557).

* Allow to use brewer palettes for continuous scales, through the new
  `scale_fill/colour_distiller()` functions (@jiho, #925).

* `stat_ellipse()` adds data ellipses. It supports bivariate normal and t distributions,
  as well as a euclidian distance circle. (@jofrhwld, #926)

* Add new themes: `theme_linedraw()` is similar to `theme_bw()` but with
  truly only white and black elements and spacing between elements identical
  to `theme_gray`. `theme_light` is similar but with light gray box and axes
  around the plot, to emphasise content more (@jiho, #923)

* new theme settings panel.margin.x and panel.margin.y (units) allow
  specifying horizontal and vertical gap between panels in facetted plots (for
  both grid and wrap).  (Kirill Müller. Fixes #839)

* Fix vertical justification for rotated text.  This will change the appearance
  of plots that use textual elements that are rotated by 90° or 270° and have a
  `vjust` parameter other than the default 0.5; the interpretation of `vjust`
  and `hjust` is now the same for both rotated and non-rotated text elements
  (0 = top/left, 1 = bottom/right, 0.5 = centered).  (@krlmlr, #883)

* Added helper function `labeller()` for formatting faceting values.
  (@stefanedwards, #910). Added `label_wrap_gen` based on
  https://github.com/hadley/ggplot2/wiki/labeller#writing-new-labellers
  (@stefanedwards, #910)

BUG FIXES AND MINOR IMPROVEMENTS

* `aes()` no more treats variables like `a..x..b` as a calculated aesthetic.
  (@krlmlr, #834.)

* New `aes_q()` function to generate aesthetic specifications from
  quoted calls/names. `aes_string()` uses names `x` and `y` for first
  two unnamed arguments.

* `fortify.SpatialPolygonsDataFrame()` now calls `polygons` without
  requiring the `sp` to be loaded first (@seancarmody, #879).

* The outliers of `geom_boxplot()` use the default colour, size and shape from
  `geom_point()`. Changing the defaults of `geom_point()` with
  `update_geom_defaults()` will apply the same changes to the outliers of
  `geom_boxplot()`. Changing the defaults for the outliers was previously not
  possible. (@ThierryO, #757)

* `geom_dotplot()` now works with `qplot()`. (@rasmusab. Fixes #825)

* Marginal improvements to `theme_bw()` and `theme_classic()` (@jiho, #934)

* `stat_smooth()` checks for `method = "auto"` and `method = "glm"` in
  a safer way.

* Add `"none"` to documentation of `theme()` for parameter `legend.position`
  (@krlmlr, #829).

REMOVED FUNCTIONALITY

* `ggpcp()`, `ggfluctuation()`, `ggmissing()`, `ggstructure()`, and
  `ggorder()` are now defunct and have been removed.

ggplot2 0.9.3.1
----------------------------------------------------------------

BUG FIXES

* The theme element `legend.box.just` now can be set. It was not properly
  recognized before.

* `stat_density2d` previously resulted in errors when geom="polygon". This
  is fixed. (Fixes #741 and #749)

* `annotation_logticks` previously drew one set of logticks for each group,
  and inherited aesthetic mappings like colour. It no longer does this. (Fixes
  #767)

* Plots with geom_crossbar not display correct symbol in legend. (Fixes #768)

* Grouping is no longer set automatically by `stat_summary()`, allowing for
  summary paths. This reverts a change made for 0.9.3. (Fixes #732 and #739)

ggplot2 0.9.3
----------------------------------------------------------------

* The `plotmatrix` function has been deprecated and prints a warning
  message.

* `stat_bin` now produces warning messages when it is used with set or
  mapped y values. Previously, it was possible to use `stat_bin` and
  also set/map y values; if there was one y value per group, it would
  display the y values from the data, instead of the counts of cases for
  each group. This usage is deprecated and will be removed in a future
  version of ggplot2. (Winston Chang. Fixes #632)

* Several small changes were made so that ggplot2 is compatible with
  plyr <= 1.7.1 as well as plyr > 1.7.1.

* `geom_polygon` draws multiple polygons as a single grob instead of as
  separate grobs. This results in much better performance. For example,
  drawing a world map is about 12 times faster. (Winston Chang. Fixes #666)

MINOR FEATURES

* A new theme `theme_minimal` has been added. This theme is based on
  `theme_bw`, but does not have outlines around many of the rectangular
  elements. (Baptiste Auguie)

* A new theme `theme_classic` has been added. This theme has is based on
  `theme_bw`. It has x and y axis lines, but no box around the plotting area
  and no grid lines. (Thanks to David Kahle)

* `geom_segment` allows setting `lineend`. (Jean-Olivier Irisson)

* `ggsave` raises an error when making images larger than 50x50 inches.
  This prevents accidentally creating extremely large bitmap images that
  hang R and eat up memory. (Winston Chang. Fixes #517)

* `train_cartesian` and `train_trans` are no longer memoized. Previously
  the results of these functions were saved and so they would not
  respond changes in the operating environment, such as a change in
  locale. (Winston Chang. Fixes #592)

* In `stat_ydensity` and `geom_violin`, the `scale` argument now accepts
  the value "width", for equal widths. Additionally `scale="equal"` has
  been deprecated, in favor of "area". (Jean-Olivier Irisson)

* `stat_quantile` now supports `rqss`.

* `scale_size_area` has been added as a replacement for `scale_area`. This
  makes the naming more consistent. The new scale also by default makes the
  area of points proportional to the value, which is different from what
  `scale_area` does. (Fixes #635)

* Functions now have gradual deprecation behavior with the `gg_dep` function.

* Scales for required but missing aesthetics (x and y) are now automatically
  added. (Fixes #676)

* `geom_crossbar` previous raised a warning when notches were used and the
  notches went outside the hinges. This has been changed to a message.

BUG FIXES

* With `geom_segment`, when a variable mapped to `linetype` had an NA
  value, it would raise an error. This is now fixed. (Winston Chang.
  Fixes #623)

* When using `coord_map` with some projections, latitude lines wrapped
  around the globe and added extra lines. (Winston Chang. Fixes #562)

* `stat_summary` now calculates a unique value at each x. (Winston
  Chang. Fixes #622)

* Colorbar guides now supports language objects returned from functions
  like `math_format()`, and will render them as expressions. (Kohske
  Takahashi)

* When using `coord_polar`, NA or NaN values caused errors. They are now
  ignored instead. (Winston Chang)

* Text theme elements used in `guide_legend`, such as `label.theme`, caused
  confusing errors when the angle wasn't set. Now it produces a more
  informative error message.

* Theme elements now have their subclass listed first, before the `element`
  class. (Thanks to Jeffrey Arnold)

* Previously when free scales were used with non-cartesian coords, they just
  wouldn't work. Now ggplot throws an error with an informative message.
  (Fixes #673)

* `geom_dotplot` previously worked with `position="dodge", but did not work
  when using `position=position_dodge()`. It now works with both. (Fixes
  #709)

* For linetype scales, NA values previously caused errors. Now `na.value`
  for linetype scales defaults to "blank". (Fixes #711)

ggplot2 0.9.2.1
----------------------------------------------------------------

BUG FIXES

* find_global now searches for objects in the namespace environment
  instead of the package environment. This fixes problems when ggplot2
  is imported to another package but not attached.

ggplot2 0.9.2
----------------------------------------------------------------

THEME SYSTEM

* The theme system has been completely rewritten. (Winston Chang)

* The functions `theme_text`, `theme_line`, and so on have been renamed to
  `element_text`, `element_line`, and so on.

* The `opts()` function has been renamed to `theme()`.

* To set the plot title, use `labs(title = "...")` or `ggtitle("...")
  instead of `opts(title = "...")`.

* Elements are now just lists of properties, instead of functions that
  return grobs.

* Theme elements now can inherit properties. For example, `axis.title.x`
  inherits properties from `axis.title`, which in turn inherits from
  `text`. The inheritance tree is stored in ggplot2::.element_tree.

* Theme objects can now be added to each other with `+`, without a ggplot
  object. There is also a new `%replace%` operator for adding theme
  objects together.

* Vertical and horizontal grid lines can now be controlled independently,
  with `axis.grid.major.x`, `axis.grid.major.y` (and the same for minor);
  `axis.ticks.x` and `axis.ticks.y`; and `axis.line.x` and `axis.line.y`.

* The `size` property of theme elements can be defined relative to the
  parent objects, using the `rel()` function.

MINOR FEATURES

* ggplot2 now uses the external gtable package instead of internal gtable
  functions.

* The condition that set parameters (e.g. `colour = "red"`) could only be of
  length one has been relaxed - they may now be of length one, or exactly the
  same length as the data. Recycling is not done because it makes it harder to
  spot problems. This makes `annotate` considerably more flexible. (Fixes
  #489)

* `stat_contour` is now somewhat faster

* new stat class `stat_ecdf` that shows empirical cumulative distribution
  function. (Kohske Takahashi)

* Dependency on `gpclib` removed, and `fortify.SpatialPolygonsDataFrame` will
  now use `rgeos` if available - this is particularly useful if you're not
  able to use the non-free `gpclib`.

* `ggsave` now supports emf output files.

* all "template" plots (`plotmatrix`, `ggorder` etc) have been deprecated and
  will be removed in a future version. These plots are poorly tested and
  poorly supported and really belong in a separate package.

* The default guide for continuous color/fill scale is now colourbar.
  (Kohske Takahashi. Fixes #555)

* The arrowhead of geom-path and geom-segment with `arrow = TRUE` is
  now filled with the same colour as the path.

* The algorithm for calculating breaks locations has been changed from
  `pretty_breaks()` to `extended_breaks()` from the 'labeling' package
  by Justin Talbot. (Winston Chang. Fixes #580)

* `scale_type`, the function used to pick which type of scale should be
   used for a given type of input variable is now an S3 generic. That
   means that if you want to add a new default type of scale you can
   provide a method - it should return a string giving the name of the
   scale to use (e.g. "continuous", "discrete", "date")

* When there are multiple guides (legends), the order that they are
  displayed can now be controlled manually. (Kohske Takahashi. Fixes
  #470)

* When a scale for a given aesthetic is added to a plot more than once,
  display a message indicating that the first scale will be replaced.
  (Winston Chang. Fixes #518)

DOCUMENTATION

* All geoms and stats now document their aesthetics. (Thanks to joranE.
  Fixes #447)

BUG FIXES

* `scale_x_continuous` now respects `na.value` (Fixes #522)

* `geom_map` now correctly uses set aesthetics (e.g. `colour = "green"`)

* Setting breaks outside the limits of the x or y axis no longer causes
  errors. (Kohske Takahashi. Fixes #552)

* `facet_locate` no longer evaluates unneeded expressions. (Winston
  Chang. Fixes #565)

* `annotation_map` now gets group id from munched data. (Winston Chang.
  Fixes #568)

* `geom_raster` now supports alpha. (Kohske Takahashi. Fixes #596)

* Both axis lines are now drawn above the plotting area panel.
  (Winston Chang. Fixes #585)

* The jitter resolution is now correctly calculated when the data
  does _not_ include zero. (Thanks to Karl Ove Hufthammer. Fixes #572)

* Legend icons for `geom_boxplot` now display linetype. (Kohske
  Takahashi. Fixes #608)

* Facets now appear in the correct order when layers with different
  factor levels are added. (Winston Chang. Fixes #543)

* Distances in polar coordinates are calculated along spiral arcs,
  instead of straight-line distance. (Winston Chang. Fixes #471)

* `fortify.SpatialPolygonsDataFrame` now uses the correct ordering.
  (Charlotte Wickham. Fixes #434)

* `stat_vline` and `stat_hline` no longer throw errors when
  `xintercept` and `yintercept` are passed to them. (Winston Chang.
  Fixes #624)

ggplot2 0.9.1
----------------------------------------------------------------

MINOR FEATURES

* `ggstructure` and `ggorder`, which call `ggpcp`, no longer have a
  `scale` argument since `ggpcp` does not have one.

* built in datasets have been checked to make sure they use characters,
  factors and ordered factors appropriately

* `geom_raster` and `annotation_raster` gain new `interpolate` argument for
  controlling whether or not rasters are interpolated

* Added `plot` as an alias for `print` for ggplot objects.

* Visual tests have been moved to /visual_test and modified to work with the
  vtest package. (Thanks to Winston Chang)

* `geom_dotplot`: now supports stacking. It uses `stackgroups = TRUE` instead
  of the usual position="stack", for technical reasons. It also will stack in
  the x direction when binning along the y axis. (Thanks to Winston Chang)

* `geom_rug` now allows control over which sides to put the rug lines, with
  the `sides` argument. (Thanks to Winston Chang)

* `annotation_logticks`: a new geom that adds tick marks on the inside of the
  plotting rectangle that have diminishing spacing for log-10 axes. (Thanks
  to Winston Chang)

* Coordinate expansion is now handled by an interaction of the scale and
  coord, rather than by the scale only. Also, the `wise` argument is no
  longer needed. (Thanks to Winston Chang and Kohske Takahashi)

BUG FIXES

* `facet_grid` no longer drops duplicate cases (Fixes #443)

* `munch_range` properly reports the x and y range. (Thanks to Winston Chang)

* `stat_bin2d` handles data with NA in the position variables. Error was
  triggered when scale was limited to a range smaller than the range of
  the data. (Bug reported by Tao Gao; diagnosed and fixed by Brian Diggs)

* `scale_*_identity` will now produce a legend when `guide = "legend"` and no
  breaks or labels are supplied (Fixes #453)

* `geom_map` now works with `coord_map` (Fixes #480)

* discrete scales now accept named vectors of labels again (Fixes #427)

* `geom_raster` works better with categorical input (Fixes #463)

* `qplot` no longer uses non-standard evaluation for geom/stat arguments - it
  doesn't seem to be needed and was causing problems when qplot was used in
  special environments (e.g. in knitr) (Fixes #377)

* `coord_train.polar` and `coord_train.trans` remove NAs from breaks.
  (Thanks to Winston Chang. Fixes #422)

* Theta breaks with `coord_polar` have equal angular spacing. (Thanks to
  Winston Chang and Kohske Takahashi. Fixes #288)

* Empty data frames are now handled correctly: layers with empty data are
  dropped silently, instead of inheriting data from the plot. (Thanks to
  Winston Chang. Fixes #31, #332, #506 and #507)

* The alpha value of set colours is now preserved by default. To return to the
  old behaviour, set `alpha = 1`. (Fixes #475)

* `scale_*_manual` will throw an error if you have too few values. (Fixes
  #512)

* `facet_wrap` gets the `as.table` argument back. (Fixes #497)

* `resolution` now returns 1 when range is zero. (Fixes #526)

* Titles are displayed above legend when legend is on top. (Thanks to
  Kohske Takahashi. Fixes #432)

* Specifying breaks outside coord limits works. (Thanks to Kohske Takahashi.
  Fixes #430)

* `renames_aes` now uses exact matching instead of partial matching. (Thanks
  to Winston Chang. Fixes #529)

* `labs()` now works with American spellings. (Thanks to Winston Chang.
  Fixes #521)

* `stat_density2d` sets the limits for `kde2d` from the limits of the x and
  y scales. (Thanks to Winston Chang)

ggplot2 0.9.0
----------------------------------------------------------------

NEW FEATURES

* `annotation_custom`: a new geom intended for use as static annnotations that
  are the same in every panel. Can be used to add inset plots, tables, and
  other grid-based decorations inside the plot area (Contributed by Baptiste
  Auguié).

* `geom_map`: a new special case of `geom_polygon` useful when you are drawing
  maps, particularly choropleth maps. It is matched with `annotation_map`, an
  even faster special case when you want the same map drawn in each panel.

* `geom_raster` is a special case of `geom_tile` for equally sized rectangular
  tiles. It uses the raster functionality of R graphics devices for massively
  increased speed and much decreased file sizes. It is matched with
  `annotation_raster`, an even faster special case, for when you want to draw
  the same raster in each panel.

* `geom_violin`: an implementation of violin plots, which are a way of
  visualizing kernel density estimates. (Thanks to Winston Chang)

* `geom_dotplot`: dot plots, as described in Wilkinson (1999). To bin the
  data, it uses `stat_bindot` to bin the data, which has two methods: histodot
  and dot-density. Histodot binning uses fixed-width bins just like
  `stat_bin`, while dot-density binning uses variable-width bins. A new grob,
  `grob_dotstack` is used to render the dots. (Thanks to Winston Chang)

* New fortify methods have been added for objects produced by the `multcomp`
  package.

* `stat_summary2d` and `stat_summary_hex`. These are work like `stat_bin2d`
  and stat_binhex but allow any summarisation function (instead of just
  count). They are 2d analogs of `stat_summary`

* `facet_grid`: The space argument now supports `free_x` and `free_y` next to
  `free` and `fixed, this allows the user to adjust the spatial scaling of the
  facets in either the x or y direction. This is especially useful when the
  scales are very different. In this case space = `free` could make some
  facets very small. (Thanks to Willem Ligtenberg)

DOCUMENTATION

* Thorough clean up and checking, including documenting all arguments, adding
  systematic cross-references, and adding commonly requested examples. Thanks
  to Jake Russ and Dennis Murphy for the help.

* Complete series of aesthetics pages (grouped subsets of aesthetics) with
  examples of how to use the major ones, see e.g. `?fill`, `?shape`, `?x`,

* Added a complete list of theme opts with usage examples in `?opts`

* Added "translate" pages to demonstrate usage between qplot and ggplot, GPL,
  base and lattice graphics: `?translate_qplot_base`, `?translate_qplot_gpl`,
  `?translate_qplot_lattice`, `?translate_qplot_ggplot`,

SCALES

* Scales have been rewritten to use the new `scales` package, which does a
  much better job at defining what a scale is and making it easier for you to
  create your own scales. Scales should now behave much more consistently, and
  it should be easier for me to add new features in the future.

* `breaks` parameter can now be a function, which will be passed the scale
  limits and expected to return a character vector of breaks

* `labels` parameter can now be a function - this replaces the previous
  formatter function that only some scales possessed, and the `major` argument
  to the data time scales. This function should take a vector of breaks as
  input, and return a character vector or list of expressions as output. See
  `comma_format`, `dollar_format`, `percent_format`, `scientific_format`,
  `parse_format` and `math_format` for examples

* Transformations are now provided by the scales package - see `?trans_new`
  for list of available transformations, and how to create your own. The
  transformations in this package should do a better job at computing default
  breaks.

* Transformations for continuous scales are now detected automatically when
  the default scales are added. This ensures that dates and date times will
  display correctly when used for any aesthetic - previously they only worked
  with position scales. The system is now also easier to extend to new types
  of continuous data that you might want to plot.  (Fixes #48)

* All scales now accept a `na.value` parameter which provides an aesthetic
  value to be used for `NA` values in the data. Colour/fill scales default to
  grey, which should stand out as different from non-missing values.

* The new `oob` (out of bounds) parameter controls how scales deals with
  values outside the limits. The default action is `censor` - see `clip` for
  another option.

* Only `scale_x_log10`, `scale_x_sqrt` and `scale_x_reverse` provided as
  convenience functions for x and y scales. Use e.g. `scale_x_continuous(trans
  = "log")` to access others

* `set_default_scale` has been removed. If you want to change the default
  scale for an aesthetic, just create a function called
  `scale_aesthetic_continuous` or `scale_aesthetic_discrete` that returns the
  scale that you want.  For example:

      p <- qplot(mpg, wt, data = mtcars, colour = factor(cyl))
      p
      scale_colour_discrete <- scale_colour_brewer
      p

* Scales now automatically shrink to what is actually displayed on the plot,
  not the underlying data used for statistical transformation. If you want the
  old behaviour, supply `shrink = FALSE` to the facetting specification.
  (Fixes #125)

* `scale_colour_gradient` and `scale_fill_gradient` now use a colour scheme
  with constant hue but varying chroma and luminance. This is better because
  it creates a natural ordering inline with the order of the colour values.

FACETS

* Converted from proto to S3 objects, and class methods (somewhat) documented
  in `facet.r`. This should make it easier to develop new types of facetting
  specifications.

* The new `facet_null` specification is applied in the default case of no
  faceting. This special case is implemented more efficiently and results in
  substantial performance improvements for non-facetted plots.

* Facetting variables will no longer interfere with aesthetic mappings -
  `facet_wrap(~ colour)` will no longer affect the colour of points.

DEVELOPMENT

* ggplot2 has moved away from the two (!!) homegrown documentation systems
  that it previously relied on, and now uses roxygen extensively. The current
  downside is that this means that ggplot2 website can no longer be updated,
  but I hope work with the `helpr` package will resolve that shortly.

* ggplot2 now uses a `NAMESPACE`, and only exports functions that should be
  user visible - this should make it play considerably more nicely with other
  packages in the R ecosystem. Note that this means you now need to explicitly
  load `plyr` (and other packages) if you are using them elsewhere in your
  code.

* ggplot2 now has a start on a set of automated tests. As this test suite
  expands it will help me ensure that bugs stay fixed, and that old bugs don't
  come back in new versions. A test suite also gives me more confidence when
  I'm modifying code, which should help with general code quality.

COORDS

* Converted from proto to S3 objects, and class methods (somewhat) documented
  in `coord.r`. This should make it easier to develop new types of coordinate
  systems.

* Added a new method `coord_range` for finding the x and y range even after
  coordinates have been transformed to other names (eg., theta and r). (Thanks
  to Winston Chang)

RENDERING

* When printing a ggplot2 object, the rendered plot information is returned
  invisibly. You can capture this with (e.g.) `x <- print(qplot(mpg, wt, data
  = mtcars))` and in the future will be able to use it to get information
  about the plot computations, such as the range of all the scales, and the
  exact data that is plotted.

* Drawing a plot takes place in three documented steps: `ggplot_build` which
  creates a list of data frames ready for rendering builds, `ggplot_gtable`
  which creates a `gtable` of grobs, and `grid.draw` which renders the grobs
  on screen. Each of these returns a data structure which should be useful for
  understanding and modifying the rendered plot. This is still a work in
  progress, so please ask questions if anything is confusing.

* The `drop` and `keep` parameters to `ggsave` and `print.ggplot` have been
  dropped, as the data structure returned by `ggplot_gtable` is sufficiently
  rich enough to remove the need for them.

* Axis labels are now centred underneath the panels (not the whole plot), and
  stick close to the panels regardless of the aspect ratio.

GUIDES

* Guides (particularly legends) have been rewritten by Kohske Takahashi to
  provide considerably more layout flexibility.

* `guide_legend` now supports multi-row/column legend and reversed order,
  gives more flexible positioning of title and label, and can override
  aesthetics settings. This is useful, for example, when alpha value in a
  panel is very low but you want to show vivid legend.

* `guide_colorbar` is a guide specially for continuous colour scales as
  produced by colour and fill scales.

MINOR CHANGES

* `geom_text` now supports `fontfamily`, `fontface`, and `lineheight`
  aesthetics for finer control over text display. (Thanks to Kohske Takahashi
  for the patch. Fixes #60)

* `collide`, which powers `position_dodge` and `position_stack`, now does not
  error on single x values (Thanks to Brian Diggs for a fix. #157)

* `...` in `ggplot` now passed on to `fortify` method when used with an object
  other than a data frame

* `geom_boxplot`: outlier colour and shape now default to values set by the
  aesthetic mapping (thanks to suggestion by Ben Bolker), the width of the
  median line is now `fatten` times the width of the other lines (thanks to
  suggestion by Di Cook), and the line type can now be set. Notched box
  plots are now supported by setting `notch = TRUE` (thanks to Winston Chang
  for the patch).

* `ggsave` can work with cm and mm `units` (Thanks to patch from Jean-Olivier
  Irisson)

* `scale_shape` finally returns an error when you try and use it with a
  continuous variable

* `stat_contour` no longer errors if all breaks outside z range (fixes #195).

* `geom_text` remove rows with missing values with warning (fixes #191)

* New generic function `autoplot` for the creation of complete plots
  specific to a given data structure. Default implementation throws
  an error. It is designed to have implementations provided by other
  packages.  (Thanks to suggestion by Brian Diggs)

* `ggpcp` loses the `scale` argument because it relied on reshape(1) code

* `map_data` passes `...` on to `maps::map` (Fixes #223)

* `coord_fixed` accepts `xlim` and `ylim` parameters to zoom in on x and y
  scales (Fixes #91)

* ggplot2 will occasionally display a useful hint or tip on startup.  Use
  `suppressPackageStartupMessages` to eliminate

* `stat_binhex` uses correct bin width for computing y axis bounds. (Fixes
  #299, thanks to Dave Henderson for bug report and fix.)

* `stat_smooth` now adjusts confidence intervals from `loess` using a
  t-based approximation

* `stat_smooth` reports what method is used when method is "auto". It also
  picks the method based on the size of the largest group, not individually by
  group. (Thanks to Winston Chang)

* `stat_bin` and `geom_histogram` now use right-open, left-closed intervals by
  default. Use `right = TRUE` to return to previous behaviour.

* `geom_vline`, `geom_hline`, and `geom_abline` now work with non-Cartesian
  coordinate systems. (Thanks to Winston Chang)

ggplot2 0.8.9
----------------------------------------------------------------

A big thanks to Koshke Takahashi, who supplied the majority of improvements
in this release!

GUIDE IMPROVEMENTS

* key size: can specify width and height separately

* axis: can partially handle text rotation (issue #149)

* legend: now can specify the direction of element by opts(legend.direction =
  "vertical") or opts(legend.direction = "horizontal"), and legend box is
  center aligned if horizontal

* legend: now can override the alignment of legend box by
  opts(legend.box = "vertical") or opts(legend.box = "horizontal")

* legend: now can override legend title alignment with opts(legend.title.align
  = 0) or opts(legend.title.align = 1)

* legend: can override legend text alignment with opts(legend.text.align = 0)
  or opts(legend.text.align = 1)

BUG FIXES

* theme_*: can specify font-family for all text elements other than geom_text

* facet_grid: fixed hirozontal spacing when nrow of horizontal strip >= 2

* facet_grid: now can manually specify the relative size of each row and column

* is.zero: now correctly works

* +: adding NULL to a plot returns the plot (idempotent under addition)
  (thanks to suggestion by Matthew O'Meara)

* +: meaningful error message if + doesn't know how to deal with an object
  type

* coord_cartesian and coord_flip: now can wisely zoom when wise = TRUE

* coord_polar: fix point division bugs

* facet_grid: now labels in facet_grid are correctly aligned when the number
  of factors is more then one (fixes #87 and #65)

* geom_hex: now correctly applies alpha to fill colour not outline colour
  (thanks to bug report from Ian Fellows)

* geom_polygon: specifying linetype now works (thanks to fix from Kohske
  Takahashi)

* hcl: can now set c and l, and preserves names (thanks to suggestion by
  Richard Cotton)

* mean_se: a new summary function to work with stat_summary that calculates
  mean and one standard error on either side (thanks to contribution from
  Kohske Takahashi)

* pos_stack: now works with NAs in x

* scale_alpha: setting limits to a range inside the data now works (thanks to
  report by Dr Proteome)

* scale_colour_continuous: works correctly with single continuous value (fixes
  #73)

* scale_identity: now show legends (fix #119)

* stat_function: now works without y values

* stat_smooth: draw line if only 2 unique x values, not three as previously

* guides: fixed #126

* stat_smooth: once again works if n > 1000 and SE = F (thanks to bug report
  from Theiry Onkelinx and fix from Kohske Takahashi)

* stat_smooth: works with locfit (fix #129)

* theme_text handles alignment better when angle = 90

ggplot2 0.8.8
----------------------------------------------------------------

Bug fixes:

* coord_equal finally works as expected (thanks to continued prompting from
  Jean-Olivier Irisson)

* coord_equal renamed to coord_fixed to better represent capabilities

* coord_polar and coord_polar: new munching system that uses distances (as
  defined by the coordinate system) to figure out how many pieces each segment
  should be broken in to (thanks to prompting from Jean-Olivier Irisson)

* fix ordering bug in facet_wrap (thanks to bug report by Frank Davenport)

* geom_errorh correctly responds to height parameter outside of aes

* geom_hline and geom_vline will not impact legend when used for fixed
  intercepts

* geom_hline/geom_vline: intercept values not set quite correctly which
  caused a problem in conjunction with transformed scales (reported by Seth
  Finnegan)

* geom_line: can now stack lines again with position = "stack" (fixes #74)

* geom_segment: arrows now preserved in non-Cartesian coordinate system (fixes
  #117)

* geom_smooth now deals with missing values in the same way as geom_line
  (thanks to patch from Karsten Loesing)

* guides: check all axis labels for expressions (reported by Benji Oswald)

* guides: extra 0.5 line margin around legend (fixes #71)

* guides: non-left legend positions now work once more (thanks to patch from
  Karsten Loesing)

* label_bquote works with more expressions (factors now cast to characters,
  thanks to Baptiste Auguie for bug report)

* scale_color: add missing US spellings

* stat: panels with no non-missing values trigged errors with some statistics.
  (reported by Giovanni Dall'Olio)

* stat: statistics now also respect layer parameter inherit.aes (thanks to bug
  report by Lorenzo Isella and investigation by Brian Diggs)

* stat_bin no longer drops 0-count bins by default

* stat_bin: fix small bug when dealing with single bin with NA position
  (reported by John Rauser)

* stat_binhex: uses range of data from scales when computing binwidth so hexes
  are the same size in all facets (thanks to Nicholas Lewin-Koh for the bug
  report)

* stat_qq has new dparam parameter for specifying distribution parameters
  (thanks to Yunfeng Zhang for the bug report)

* stat_smooth now uses built-in confidence interval (with small sample
  correction) for linear models (thanks to suggestion by Ian Fellows)

* stat_spoke: correctly calculate stat_spoke (cos and sin were flipped, thanks
  to Jean-Olivier Irisson for bug report and fix)

ggplot2 0.8.7
----------------------------------------------------------------

* coord_map gains xlim and ylim arguments to control region of projection

* corrected label generation for computed aesthetics (..x..) and special
  names (`x x`)

* fullseq: now always returns vector of length two, even when range is 0

* geom_point legend takes more care to ensure that fill colours will be shown

* legend: fixed scale merging bug when labels were set manually

* scale_area: gains a legend argument like all other scales

* scale_colour_brewer: gains na.colour argument to set colour of missing
  values

* stat_bin2d: fix typo in breaks calculation

* stat_bin: deals with floating point rounding issues using the same
  algorithm as base::hist

* stat_density2d: fixed bug when contour = FALSE (Thanks to Takahashi Kohske)


ggplot2 0.8.6
----------------------------------------------------------------

NEW FEATURES

* trans_log1p: new log + 1 transformer contributed by Jean-Olivier Irisson

BUG FIXES

* aesthetics: fixed bug when overriding aesthetics with NULL

* annotate: adds layers with legend = FALSE

* coord_equal: correctly place tick marks (Fixes #61)

* documentation: usage statements should now be spread over multiple lines

* fortify.SpatialPolygonsDataFrame: fixed bug when region variable had missing values

* legend: don't try and display legend when unnecessary scale added

* legend: text labels now correctly left-aligned when non-numeric

* order aesthetic now correctly affects position adjustments  (Fixes #70)

* qplot loads facetting variables from global environment more correctly

* scale_date and scale_date_time now work with infinite positions

* scale_date and scale_date_time now take expand argument

* scales were not getting automatically added in many situations (Fixes #69)

* scale_manual was not returning labels in the correct format and so legends
  were not getting merged correctly

* stat_contour: fix error if x or y coordinates were negative

* stat_bin: now copes with bars of zero height (Fixes #72)

* stat_qq: always use sorted data (rather than interpolated quantiles) on
  sample axis.  This makes it behave more like qqnorm

* stat_quantile: correctly group results

* xlim now works with datetimes

* all plyr functions prefixed with their namespace to avoid clashes with other
  packages (thanks to Steve Lianoglou)


ggplot2 0.8.5
----------------------------------------------------------------

NEW FEATURES

* geom_text gains parse argument which makes it possible to display
  expressions. (Implements #50)

* all scales now have legend parameter, which defaults to TRUE. Setting to
  false will prevent that scale from contributing to the legend (Implements
  #27)

* default axis labels and legend titles are now stored in the options, instead
  of in each scale. This fixes a long standing bug where it was not easy to
  set the label for computed variable, such as the y axis on a histogram.
  Additionally, it means default scales are only added to the plot until just
  prior to plotting, instead of the previous behaviour where scales where
  added as layers were added - this could cause problems if you later modified
  the underlying data. (Implements #28)

* coord_equal: when ratio = NULL (the default), it will adjust the aspect
  ratio of the plot, rather than trying to extend the shortest axis.

* x and y positions can be set to Inf or -Inf to refer to the top/right and
  bottom/left extents of the panel. (Implements #18)

* expand_limits(): a new function to make it easy to force the inclusion of
  any set of values in the limits of any aesthetic.

NEW FEATURES (MINOR)

* aesthetics: when _setting_ an aesthetic, you may only set it to a single
  value.  This was always a good idea, but now it is enforced with an
  informative error message.

* stat_contour bump up default number of contours

* stat_density2d: make number of grid points used for density estimation
  user controllable (implements #9)

* geom_bin now allows you to set whether bins used intervals of the form
  (a, b] or [a, b) with the "right" parameter (implements #20)

* geom_path: linejoin, lineend and linemitre are now user controllable
  (implements #24)

* scales: all scales check that breaks are supplied if labels are, and
  that breaks and labels are the same length (implements #40)

* scales: if breaks are a named vector, the names will be used as labels
  (thanks to suggestion by David Kahle)

* scale_colour_gradient, scale_colour_gradient2 & scale_colour_gradientn now
  have formatter argument to match scale_continuous

* updated citation to refer to the ggplot2 book

BUG FIXES

* coord_cartesian now correctly sets limits when one or both of the position
  scales are non-linear.  (fixes #17)

* coord_equal: now works with non-linear scales (fixes #13)

* coord_map sets aspect ratio correctly (fixes #4)

* coord_polar correctly combines labels on end of axis if expressions
  (fixes #39)

* coord_trans now respects scale expand parameter (expansion occurs after
  transformation) (fixes #14)

* facet_grid with scales = "free" and space = "free" now calculates space
  correctly if the range of the scale is < 1 (fixes #1)

* facet_grid works once more when facetting with multiple variables in one
  direction (fixes #11)

* facet_wrap now sets aspect ratio correctly

* facet_wrap now maintains original order of data

* geom_hline and geom_vline now work with coord_flip (fixes #30)

* geom_path drops missing values at start and end of each line (fixes #41)

* scale_shape_discrete, scale_size_continuous, scale_alpha and
  scale_linetype_discrete added to scales to match naming convention of all
  other scales (fixes #47)

* legends now correctly calculate label widths (fixes #38)

* legends will only merge if both the title and all labels are the same.
  (fixes #16)

* legends: fix for bug #19: Legend with three constraints doesn't work

* stat_contour & stat_density2d: fix grouping bugs (issue #7)

* xlim, ylim: fix bug when setting limits of discrete scales


ggplot2 0.8.4
----------------------------------------------------------------

* aes and aes_string both convert prefixes to full names
* aesthetics: corrected list of aesthetics to include american spelling of
  colour as well as base R abbreviations
* aesthetics: fix bug in detecting which aesthetics are calculated
* aes_string treats NULL as "NULL"
* annotate now works with missing x and y (e.g. for geom_rect)
* continuous scale limits now automatically sorted
* coord_polar: fix bug if breaks not all inside limits
* facet_wrap: can now specify both ncol and nrow without getting an error
* facet_wrap: now works with statistics that produce both x and y values (e.g.
  stat_qq)
* fullseq now adds additional break on bottom if necessary, so that the
  include.lowest argument in cut never comes into play (this the source of a
  potential bug in histograms)
* geom_boxplot: alpha now affects fill colour of boxes only
* geom_path correctly switches to segments if varying alpha used (thanks to
  Karl Ove Hufthammer for the report and Baptiste Auguie for the fix)
* geom_point: the alpha aesthetic now also affects the fill.
* geom_ribbon always sorts input to avoid problems with certain pathological
  inputs
* geom_smooth was incorrectly applying alpha to line colour in the legend
* nullGrob renamed to zeroGrob to avoid name conflict with grid
* position_collide now works with missing values
* position_stack: fixed bug in detection of overlap for negative values
* scale_discrete_position now uses drop argument to force dropping of unused
  levels
* scale_gradient, scale_gradient2 and scale_gradientn now uses label
  parameters, if supplied
* scale_x_inverse, scale_y_inverse now actually work, and added recip as alias
* stat_qq now correctly groups results
* stat_smooth will not try and fit a line to 2 or fewer points (previously
  didn't try for only 1 point)
* stat_spoke now works with reversed scales
* grouping: now consistent between different geoms (Issue #33)

ggplot2 0.8.3
----------------------------------------------------------------

New features

* alpha: new aesthetic, with scale alpha.  Where a geom has both fill and colour, alpha affects the fill.

* annotate: new annotate function to make it easier to add annotations to plots

* facet_grid now takes strip label function from parameter labeller, not theme setting

* facet_grid: gains as.table argument to control direction of horizontal facets

* fortify: full set of methods for turning data from the sp package into data frames that can be plotted with ggplot2

* geom_errorbarh: new geom for horizontal error bars

* labels_parsed and labels_bquote functions to make it easier to display expressions on facet labels

* scale_manual now supports breaks and limits

* subset: experimental new feature.  Layers now have a subset argument, which takes subsets formatted like .(var1 < 5, var2 == 3) etc.

* xlim and ylim now work recognise Date and POSIXct classes to create date and date_time scales respectively

Dealing with missing values

* facet_wrap: add drop argument to control whether or not panels for non-existent combinations of facetting variables should be dropped or not.  Defaults to TRUE

* scale_discrete: empty factor levels will be preserved, unless drop = TRUE

Bug fixes

* added presidents dataset from book to package

* American spelling of color accepted in as geom parameter, and all colour
  scales have alias spelled color (e.g. scale_color_hue)

* facet_wrap: contents guaranteed to be clipped to panel

* facet_wrap: corrected labelling when facetting by multiple variables (thank
  to Charlotte Wickham for a clear test case)

* geom_histogram now works with negative weights (provided position =
  "identity").  This is useful for creating back to back histograms.

* geom_step: improve legend

* geom_text: better legend

* geom_vline, geom_hline, geom_abline: should work in yet more situations

* resolution: fixed bug in computation of resolution that lead to (e.g.)
  incorrect boxplot widths when there was only a single x value in a group.

* position_stack: fixed bug in detection of overlap for very large bins

* scale_discrete: factor levels no longer mistakenly reordered

* scale_hue: now spans full range of hue if it less than 360 degrees

* scale_hue: rotated default hue range by 15 degrees to avoid unfortunate
  red-green contrast in two colour case

* show now works with ggplot objects

* stat_sum: fixed bug which resulted in dropped aesthetics

* stat_summary: now warns when dropping records with missing values

* stat_summary: should be a little faster

* stat_summary: correctly passes ... arguments on fun.data

* theme_bw: corrected justification of axis.text.y

* trans: bug fixes to logistic transformation

* order aesthetic should work again

ggplot2 0.8.2
----------------------------------------------------------------

New features

* borders, fortify.map and map_data to make it easier to draw map borders and
  choropleth maps

* cut_interval and cut_number utility functions to discretise continuous
  variables

* stat_summary has reparameterised to make it easier to specify different
  summary functions.  It now has four parameters: fun.y, fun.ymin and
  fun.ymax; and fun.data.  See the documentation for stat_summary for more
  details

Minor improvements

* ggfluctuation: default to aspect ratio that produces squares

* ggsave: filename now first parameter, not second

* qplot: if sample aesthetic is used, stat automatically set to qq

* scale_datetime: improved breaks calculation

* scale_gradient: better default colour scheme from red to blue (thanks to
  Charlotte Wickham for providing the Munsell colours)

* scale_size and scale_area: increased default size range

* stats: all give useful error message if missing a required aesthetic

* theme_set warns if missing needed theme elements

* theme_text: now possible to right and left align text with hjust=0 and hjust=1 respectively

Bug fixes

* be explicit about is.discrete to avoid clash with Hmisc

* facet_wrap: work around R bug so no longer crashers when ncol = 1

* geom_errorbar now works correctly with dashed lines

* geom_path will now silently ignore lines with less than 2 points (instead of
  throwing a mysterious error as before)

* geom_path now responds to the size aesthetic once more

* geom_polygon etc now correctly displays linetype on legends

* geom_step now works with multiple groups

* geom_vline and geom_hline: fix bug when mapping intercept to variable in
  data frame

* ggsave: path parameter correctly sets path

* guides: fix broken legend from default stat aesthetics (e.g. for stat_sum)

* scale_manual now works better with missing values

* scale_manual: labels now correctly sets legend labels.

* stat_density_2d: no longer passes unnecessary parameters to kde2d causing an
  error message (seen when setting aesthetics with qplot)

* stat_pointrange: better relationship between point and line widths

* stat_sum now correctly preserves other aesthetic columns (should be a bit faster too)


ggplot2 0.8.1
----------------------------------------------------------------

New features

* new labs, xlab & ylab functions for easily modifying axis labels and legend titles

* qplot now guesses what geom you want based on the position aesthetics that you provide:

  * both x & y: scatterplot

  * only x: histogram

  * only y: scatterplot of seq_along(y) vs y

* scale_datetime: a first attempt at a scale for date time objects of class POSIXt

Aesthetic improvements

* legends should now work in cases where you have multiple layers the use the
  same geom and have different aesthetic mappings

* theme: new theme setting legend.key.size determines size of keys in legend

* theme: new theme setting plot.margins to control the plot margins

* tweaks to plot and legend layout

Other minor improvements

* geom_point warns if missing values present in data and not displayed on plot

* geom_smooth gives a more accurate warning when you have incorrectly specified the grouping

* geom_smooth will switch to an alternative smoothing method (mgcv::gam(y ~
  s(x, bs = "cr"))), when there are more than 1000 observations

* layers gain a legend argument, which allow you to force the layer either
  into (TRUE) or out of (FALSE) the legend

Bug fixes

* coord_equal now calculates scales correctly again

* coord_flip: flips axes labels again too

* coord_trans fix bug where transformation incorrect

* facet_grid: fix bug where tick labels where being produced outside the range of the axes

* facet_wrap: fixed bug with ncol = 1 or nrow = 1

* facet_wrap: labels correctly clipped to axis ranges

* facet_wrap: labels will match panels even when factor levels are not in alphabetical order

* facet_wrap: now works when a layer doesn't contain every level of the faceting variables

* geom_abline should now work in a wider variety of situations

* geom_smooth now gives correct asymmetric standard errors with generalised
  linear models (thanks to Thierry Onkelinx)

* geom_vline and geom_hline now correctly transform their intercepts if the
  scale is transformed

* geom_vline and geom_hline: now use xintercept and yintercept instead of intercept

* legend.position and legend.justification work again

* position_dodge now works for any number of elements with smaller widths, not just 2!

* scale_discrete_position: does a better job of calculating axis limits when
  plotting a mixture of continuous and discrete values (e.g. with geom_jitter)

* summary: tweaks to improve output


ggplot2 0.8  (2008-11-18)
----------------------------------------

* The two biggest new features in this release are the (long awaited) ability
  to have scales that vary between facets, and a faceting system that works
  like lattice (facet_wrap). From qplot, you can use facet_wrap by specifying
  one sided formula (~ colour, as opposed to . ~ color). To see some potential
  uses for these new features, see the "Positioning" chapter of the book.
  Implementing these changes has required a rewrite of large parts of the
  coordinate systems code, so if anything seems strange with non-Cartesian
  coordinate systems, please get in touch.

* I've also made another round of tweaks to make the plots more aesthetically
  pleasing.This includes using a bright blue colour for geoms used to add
  statistical summaries to plots (contour, smooth, and quantiles), and
  tweaking the default colour scheme for the continuous colour scale.Please
  let me know what you think.Remember that most of these options are
  controllable with the theming system - see the book chapter "Polishing your
  plots for publication".

* Accompanying this new release of the package is an updated and expanded
  version of the book. The content of the book is now largely complete (~170
  pages), and over the coming months I will be working on make it polished and
  easy to understand.See http://had.co.nz/ggplot2/book.I love to hear your
  feedback about the book, but at this point please don't bother reporting
  minor typos, I would much rather hear about what you want to do, but can't
  figure out from the book.

Other new features:

* geom_bin2d/stat_bin2d & geom_hex/stat_binhex: for 2d square and hexagon binning, particularly useful for alleviating overplotting in scatterplots

* geom_freqpoly: draws frequency polygons (= stat_bin + geom_line)

* scale_position: both discrete and continuous gain a new formatter argument
  to control the default formatting of the axis labels.  See also the handy
  numeric formatters: dollar, comma and percent

* the xlim and ylim functions now produce discrete scales when appropriate,
  and generate a reverse scale if the minimum is greater than the maximum

Improvements

* coord_map gains experimental axis labels

* facet_grid: new support for varying scales in rows and columns

* facet_wrap: new faceter which wraps a 1d ribbon of panels into 2d, in a
  similar way to lattice

* geom_bin: gains a drop argument to control whether or not 0 count bins
  should be removed

* geom_path and geom_line gain arrows argument to match geom_segment

* ggsave now checks that you are using it with a ggplot plot

* ggsave now produces postscript files that are suitable for embedding in
  another document

* ggsave now recognises the .svg extension and will produce svg files, if
  possible

* ggsave: default dpi changed to 300, on the assumption that you are saving
  the plot for printing

* qplot: uses facet_wrap if formula looks like ~ a + b (as opposed to a ~ b)

Aesthetic tweaks

* geom_bar, geom_polygon, geom_rect, ...: default fill colour is now much
  closer to black to match the defaults in other geoms (point, line, etc)

* geom_line, geom_path, geom_segment: lines have squared ends

* geom_point, geom_pointrange and geom_boxplot: now use shape = 16 instead of
  19.  This shape does not have a border from R 2.8 on, and so will look
  better when displayed transparently.

* geom_contour, geom_density2d, geom_quantile and geom_smooth use a bright
  blue colour for lines, to make them stand out when used with black points

* scale_gradient: tweaked default colours to make more aesthetically pleasing

* theme: new theme setting panel.margin (a unit) controls gap between panels
  in facetted plots (for both grid and wrap)

* theme_gray: removed black border around strips

* theme_bw: tweaks to make black and white theme look a little nicer

Bug fixes

* coord_cartesian now correctly clips instead of dropping points outside of its limits

* facet_grid: margins now grouped correctly in default case (non-aesthetic
  variables ignored when generating default group value)

* facet_grid: fix long standing bug when combining datasets with different
  levels of facetting variable

* geom_smooth calls stat::predict explicitly to avoid conflicts with packages
  that override predict for S4 model classes

* grid: correctly expose subcomponents of strips and axes

* mapping aesthetics to functions of stat output now works in a much wider
  variety of cases

* order aesthetic should now work with bars (and in general more geoms)

* position_dodge now works with points and other geoms that lack xmin and xmax

* scale_area works once more

* scale_discrete_position: empty levels are no longer displayed by default, if
  you want them, use breaks = levels(myfactor)

* scale_discrete_position: fixed bug when limits were set

* scale_discrete_position: more aesthetically pleasing expansion for a wider
  ranges of plots (picks expansion based on whether or not geom with width
  used, e.g. bars)

* scale_gradient*: axes are correctly labelled when a transformation is used

* scale_x_log10, scale_y_sqrt etc now correctly transform output from
  statistics as well as raw data

* scale_z_* now removed because no longer used by anything

* stat_bin: correctly returns 0 when no observations in a bin (was previously
  returning NA)

* stat_quantreg: deal with yet another new output format from quantreg

* stat_contour now has arguments to control the position of the contours,
  rather than relying on the z scale

* theme: panel.empty setting removed as it is no longer used

* theme_grey now aliased to theme_gray

* theme_line: setting size works correctly

* theme_rect, theme_segment: size now measured in mm, to be consistent with
  the rest of ggplot

ggplot2 0.7
----------------------------------------------------------------

* ggplot2 0.7 introduces a new theming system which allows you to control
  (almost) every aspect of the appearance of the plot.  This system is
  documented in the book chapter "Polishing your plots for publication",
  available from http://had.co.nz/ggplot2/book/polishing.pdf.

Bugs fixed

* geom_boxplot: now displays outliers even if only one present

* geom_jitter: setting one jitter direction to 0 now works

* geom_segment: should now work correctly in all coordinate systems (note that
  arrows only work in Cartesian coordinates)

* ggsave: correctly uses dpi for raster devices and default dpi changed to 72
  (thanks to Brian Ripley for pointing this out)

* ggsave: current device no longer closes if error occurs

* position_jitter: now works correctly with 0 jitter

* remove_missing: some statistics were calculated incorrectly when missing
  values were present

* scales: extra scales ignored (again)

* scales: legends respect fixed parameters of the layer

* scales: legends won't appear when aesthetics are mapped to NULL, or set to fixed value

* scales: xend and yend now transformed correctly

* scale_date: breaks are now rounded to correct position

New functionality

* geom_point: can now control colour and fill separately for point glyphs with
  borders

* geom_step: now has parameter direction which can take values vh (vertical
then horizontal)  or hv (horizontal then vertical) describing the shape of the
stairs

* qplot: new asp argument to set aspect ratio

* qplot: now captures the environment in which it was run, which should make
  it much more robust at finding the variables you expect it to find

* qplot: now treats any arguments wrapped in I() as parameters, not
  aesthetics, e.g. qplot(mpg, wt, data=mtcars, colour = I("red")) or
  qplot(mpg, wt, data=mtcars, size = I(5))

* scale_continuous: new minor_breaks argument to controls position of minor
  breaks

* scale_discrete: new discrete position scales which make it possible to
  manually position elements

* scale_gradientn: new colour scale which creates gradient between any list of
  colours

More consistent interfaces

* can use color instead of colour, and old R names throughout ggplot2

* geom_jitter: Arguments changed to height and width to match other position
  adjustments

* scales: any point outside of limits is dropped (this was previously the
  behaviour for discrete scales, but not continuous scales)

* scales: limits are consistent across discrete and continuous scales (limits
  c(1, NA) form no longer works for continuous scales)

* scales: order of legends reversed to match order of x axis (and to be
  consistent with previous versions)

* scale_date: new limits argument to set axis limits

* scale_discrete: all discrete scales accept breaks argument

* scale_discrete: all discrete scales have limits and labels argument to
  better control legends

* scale_discrete: character and logical vectors now reliably treated as
  discrete scales

* stat_density2d, geom_density2d: density2d used consistently (instead of
  density_2d in some places)

Improved aesthetics

* coord_polar: more tweaks to grid lines to enhance appearance

* coord_polar: new expand argument to control whether axes should be expanded
  outside the range of the data

* geom_contour, geom_smooth, geom_quantile: now use blue lines

* position_stack, position_dodge: should be more informative if conditions for
  stacking/dodging not met

* position_jitter: default amount of jittering tweaked to align with boxplots
  etc.

* scales: background colour of legends key matches plot

* themes: Complete rewrite of theming system, see new book chapter for details

* themes: direct access to plot options via $ is now disabled

Improved documentation and error messages

* facet_grid: documentation improved

* qplot: Better error messages when needed variables are missing

* scale_discrete: improved error message for too many values in domain

* scale_size: improved documentation for discrete variables

* online documentation generally tweaked and primped to work a little better
 and look a little nicer

* website now includes a search box

* links from rdoc now point to correct pages


ggplot2 0.6
----------------------------------------------------------------

The two big changes in this release are improved documentation and legends.

* all major ggplot2 components now have their own built in documentation, so
  that (e.g.) ?stat_smooth or ?geom_point now give you useful information

* the legend code is now considerably more sophisticated and will attempt to
  merge together legends for the same variable

* also, legends are drawn based on the geoms used (instead of the scales
  used, as previously) so should match the plot much better (e.g. for
  geom_smooth, geom_boxplot, geom_vline, geom_abline, geom_pointrange).

These features are new, so there are likely to be a few bugs that I haven't discovered.  Please me know if you discover any.

Other additions and corrections

* coord_equal: should now work correctly in all situations

* coord_polar: add start and direction parameters, giving more control over
  the layout of the polar coords

* coord_polar: added my favourite pie chart example

* coord_trans now deals with groups appropriately, at the cost of decreased
  speed

* geom_abline, geom_vline, geom_hline: should now behave better in a wider
  variety of settings

* geom_boxplot: deals with continuous x-axis and grouping much better

* geom_boxplot: now has it's own legend which actually looks like a boxplot

* geom_boxplot: reports if missing values removed

* geom_crossbar: the middle line is now display thicker than the other lines,
  controlled by the parameter fatten (thanks to Heike Hofmann for the
  suggestion)

* geom_density: fix scale adjustment bug in geom_density

* geom_line, geom_text: all size measurements (now lines and text as well) are
  measured in mm, lines/paths default to paths 0.5mm wide

* geom_rug: new to add marginal rug plots

* geom_smooth: added example showing how to use geom_smooth with your own
  models

* geom_smooth: fixed bug where if se=FALSE x axis always includes 0

* geom_vline, geom_hline: yet another rewrite which should make them more
  powerful and less error prone.

* ggsave reports width and height of saved image

* position_stack: fixed bug when data was empty

* qplot: allow qplot to use computed aesthetics too

* scale_continuous: tweaks to minor breaks to make appearance better on wider
  range of coordinate systems

* scale_discrete: all discrete scales now have labels argument which you can
  use to override the factor levels

* scale_discrete: now works correctly with character vectors

* scale_size: changed default range to [0.5, 3] to better reflect new sizing
  decisions

* scale_size: legends resize to avoid overlaps

* scale_x_continuous, scale_y_continuous: new convenience functions xlim and
  ylim (and zlim) that make it even easier to adjust the limits of the x, y,
  and z axes

* stat_bin, geom_area: fixed bug in combination of stat_bin and geom_area that
  made it difficult to draw frequency polygons

* stat_bin: fixed bug which resulted in increased counts when the x axis was a
  categorical variable with a single level (thanks to Bob Muenchen for
  pointing this out!)

* stat_bin: no longer incorrectly warns that binwidth is unspecified when
  breaks are set

* stat_bin: now takes origin argument to manually specify origin of first bin
  (default is round_any(min(range), bin_width, floor))

* stat_boxplot, stat_contour, stat_density_2d, stat_qq, stat_density: na.rm
  parameter added to the following statistics (thanks to Leena Choi for
  suggesting this)

* stat_function: new, makes it easy to superimpose a function on the plot

* stat_qq: axes flipped to agree with base R

* stat_qq: now uses sample aesthetic to select variable for summary

* stat_quantile: updated to work with latest version of quantreg

* stat_spoke: new, to make it possible to use geom_segment parameterised by
  angle and radius (thanks to Jiho for the suggestion)

* stat_summary: better documentation

* stat_summary: convenient auto wrapping of simple summary functions

Miscellaneous changes:

* it's now easy to change the default scales (and their arguments) with the
  set_default_scale function, see ?set_default_scale for more details (thanks
  to Bob Muenchen for the suggestion)

* new order aesthetic which controls the order in which elements are plotted

* min and max are now scaled the same way as y

* functions are silently dropped (e.g. aes(colour=col))

* scales do not try and map variables that don't exist (fixes some rather
  obscure bugs)

* aes(mpg, wt) is now equivalent to aes(x = mpg, y = wt)


ggplot2 0.5.7
----------------------------------------------------------------

New geoms, scales and aesthetics

* stat_step and geom_step to draw staircase plots (like plot(type="s"))

* order aesthetic (currently only for lines/paths) allows you to control the
  drawing order within a group

* scale_manual makes it easier to let ggplot uses the exact
  colours/sizes/linetypes that you want

* scale_reverse allows you to reverse the scale of x and y axes

* scale_grey is a new black and white scale for categorical data (colour and
  fill)


Improved options handling

* new function opts() to allow modification of plot options by addition

* update(p, theme_bw) and p + theme_bw now work

These changes mean that you can modify plot options in the same way that you modify all other aspects of the plot, e.g.  qplot(mpg, wt, data=mptcars) + opts(title = "Fuel economy vs weight")

Improved documentation

* many tweaks to the online documentation, particular including the actual
  code you need to run for each object!

* every page now has a link to a form where you can submit feedback on exactly
  you do or don't like about a page

* required aesthetics now listed in documentation

* geom_polygon now has a decent example

* numerous minor corrections suggested by Jörg Beyer

* separated plotting advice from details of plot construction (what vs how),
  thanks to Bert Gunter for this suggestion


Improved map projections (with coord_map)

* coord_map defaults to orientation = c(90, 0, mean(range(y))) - this ensures
  that multiple layers line up correctly, but means you will have to specify
  the orientation yourself for many projections

* coord_map now respects limits set by scales

* removed useless ticks from coord_map

If you're using ggplot to draw maps and have thought of other features that would make your life easier, please let me know.


Bug fixes

* adding data and aesthetics in separate steps should now work

* layers with set parameters will not use mapped aesthetics

* use LazyLoad: false instead of SaveData: true for better future
  compatability

* coord_cartesian: fixed bug that prevented you from overriding the default
  axis expansion

* coord_equal: now scales correctly if ratio < 1

* geom_abline: fix bug where slope was ignored

* geom_jitter now works correctly with groups and categorical values (was
  actually a bug in how scale_discrete deals with continuous values)

* geom_path: automatically switch between polylineGrob and segmentsGrob when
  drawing paths so that setting line type now works properly

* geom_segment now uses both ends of segments to calculate axis limits

* plotmatrix: fix bug in scatterplot matrix where all scatterplots were
  transposed!

* qplot: should now work better within functions

* quickplot added as an alias of qplot, to avoid confusion with qunif, etc

* scale_*: better error message if you add a scale without a matching
  aesthetic mapping in the plot

* scale_identity no longer converts everything to character

* scale_identity: grob argument renamed to guide

* stat_*: made all statistics more robust to errors

* stat_quantile: fixed bug when only drawing a single quantile

* stat_smooth: returns silently if <2 non-missing data points


Minor aesthetic improvements

* coord_polar now specifies aspect.ratio by default, and I've made a few other
  tweaks to make polar coordinates plot look nicer

* geom_bar no longer draws gray borders by default, but instead uses the same
  colour as fill (this eliminates a tiny gap between neighbouring bars)

* plotmatrix: tweaks to improve display of scatterplot matrix

* scale_brewer: added option to reverse palette

* scale_colour: colour and fill legends now look exactly the same (previously
  colour was missing a grey border)

* scale_discrete has slightly larger expansion (0.75 vs 0.5)

* stat_bar: only output bars with > 0 count


ggplot2 0.5.6
----------------------------------------------------------------

Improved error messages and other notifications:

* all geoms and position adjustments should now give an informative error
  message when required aesthetics are missing

* better error messages if data not a data frame, or mapping not created by
  aes or aes_string

* better errors for qplot when variables missing or data invalid

* better error if somehow you are missing necessary scales

* stat_bin informs you of the default choice of binwidth

* stat_smooth gives helpful error messages for common problems

* printing a geom now displays the data set that it uses (if not the default)

Other improvements:

* colour and fill legends now surround by background plot colour

* can now draw arrow heads with geom_segment, and have added an example
  demonstrating drawing a vector field

* density plots should always include 0 on y axis

* default boxplot outlier changed colour to black

* stat_smooth supports categorical variables a little better

* implemented hash methods for all ggplot objects.  This is the first step in
  making it easier for me to compare all examples between versions for quality
  control purposes

New data:

* seals, contributed by David Brillinger and Charlotte Wickham, used for
  vector field example

Bug fixes:

* geoms hline, vline and abline now all work correctly when a grouping variable is used

* block histograms (where individuals are identifiable) now work correctly

* all ggplot objects should now print properly from the command line

* fixed bug in geom_path when only 1 point

* segments geom now works correctly for more coordinate systems

* order variables in scatterplot matrix by order of variables in data.frame

* geom_density deals with missing values correctly when displaying scaled densities

* fixed bug in calculating categorical ranges

* fixed bug in drawing error bars

Subtractions

* now relies on R 2.6

* removed grid.gedit and grid.gremove, and code replaced by grid.ls

ggplot2 0.5.5
----------------------------------------------------------------

Improvements:

* ggplot now gives rather more helpful errors if you have misspecified a
  variable name in the aesthetic mapping

* changed default hline and vline intercepts to 0

* added "count" output variable from stat_density for creating
  stacked/conditional density plots

* added parameters to geom_boxplot to control appearance of outlying points

* overriding aesthetics with fixed values that have already been set with
  aesthetics now actually works

* slightly better names for xaxis and yaxis grobs

* added aes_string function to make it easier to construction aesthetic
  mapping specifications in functions

* continuous scales now have labels argument so that you can manually specify
  labels if desired

* stat_density now calculates densities on a common grid across groups.  This
  means that position_fill and position_stack now work properly

* if numeric, legend labels right aligned

* polar coordinates much improved, and with better examples

Documentation:

* fixed argument documentation for qplot

* added (very) rudimentary documentation about what functions return

* documentation now lists extra variables created by statistics

Bug fixes:

* coord_flip now works with segment and all interval geoms

* geom_errorbar now works in all coordinate systems

* derived y axes (eg. on histogram) are now labelled correctly

* fixed bug in stat_quantile caused by new output format from predict.rq

* fixed bug if x or y are constant

* fixed bug in histogram where sometimes lowest bar was omitted

* fixed bug in stat_qq which prevent setting aesthetics

* fixed bug in qplot(..., geom="density", position="identity")

* fixed stat_qq so that unnecessary arguments are no longer passed to the
  distribution function

Subtractions:

* removed grid argument from ggsave, replaced by ggtheme(theme_bw)

* removed add argument from qplot


ggplot2 0.5.4
----------------------------------------------------------------

* border now drawn on top of geoms, instead of below - this results in better
  appearance when adjusting scale limits

* ggplot() + aes() now modifies existing default aesthetic mapping, rather
  than overwriting

* polish examples in facet_grid

ggplot2 0.5.3
----------------------------------------------------------------

* added experimental scatterplot matrix, see ?plotmatrix

* added new border.colour and grid.minor.colour options for better control
  over plot apperance

* updated theme_bw to do better when drawing a plot with white background

* better default colour choices for gradients (and more discussion in examples)

* fixed bug in ScaleGradient2 where scales with different positive and
  negative ranges were not scaled correctly

* allow expressions as result from strip.text

* fixed rare bug in geom_vline and geom_hline

* fixed example in geom_abline

* tweaked display of multiline axis labels

ggplot2 0.5.2
----------------------------------------------------------------

* add argument to position dodge so it's now possible to accurately dodge things with different widths to their physical widths

* added median summary

New examples:

* logistic regression example in stat_smooth

Bugs fixed:

* evaluation of arguments to layer is no longer delayed

* can use categorical xseq with stat_smooth

* x and y axes named incorrectly (thanks to Dieter Menne for spotting this)

* can now pass position objects to qplot

* y jitter calculated correctly, and jittered data rescales axis now

* removed silly legend from quantile plot

* extra arguments not being passed on to geoms/stats

* fixed bug in stat_summary when summarising a factor

* fixed bugs in stat_summary, geom_ribbon, and coord_trans examples

ggplot2 0.5.1
----------------------------------------------------------------

* renamed scale_manual to scale_identity to map position_identity and
  stat_identity

* ensured all grob consistently named

* renamed aesthetics argument to mapping to be consistent with description in
  book

* added useful utilities for modifying grobs

* bug fixes to x axis range with interval geoms

* added ability to turn legend off for single scale (currently undocumented)

* added economics data set and matching examples

ggplot2 0.5
----------------------------------------------------------------

* complete rewrite of ggplot code base

* id/grouping completely rewritten so that automatically grouped when any of
  the aesthetics is a categorical variable.This behaviour is defined in the
  Grammar of Graphics, and makes things like qplot(wt, data=mtcars,
  geom="density", colour=factor(cyl)) work nicely<|MERGE_RESOLUTION|>--- conflicted
+++ resolved
@@ -1,7 +1,6 @@
 ggplot2 1.0.1.9xxx
 ----------------------------------------------------------------
 
-<<<<<<< HEAD
 * The default legend will now allocate multiple rows (if vertical) or
   columns (if horizontal) in order to make a legend that is more likely to
   fit on the screen. You can override with the `nrow`/`ncol` arguments
@@ -15,13 +14,12 @@
     ```
 
 * `lims()` makes it easy to set the limits of any axis (#1138).
-=======
+
 * Switched away from proto and reference class objects to proto2. This makes it
   easier to extend ggplot2, because proto2 supports clean cross-package
   inheritance.
 
 * Fixed segment annotations not transforming with scales (@BrianDiggs, #859)
->>>>>>> efddff69
 
 * `geom_point()` changes the default shape from 16 to 19 - this has a
   better display on the default linux graphics device. (It's very slightly
