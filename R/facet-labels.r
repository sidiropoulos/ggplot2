--- conflicted
+++ resolved
@@ -122,26 +122,6 @@
 #'                          'nt'='Near Threatened',
 #'                          'vu'='Vulnerable',
 #'                          'domesticated'='Domesticated')
-<<<<<<< HEAD
-#' ## Source: http://en.wikipedia.org/wiki/Wikipedia:Conservation_status 
-#'
-#' p2 <- ggplot(msleep, aes(x=sleep_total, y=awake)) + geom_point() 
-#' p2 + facet_grid(vore ~ conservation, labeller=labeller(vore=capitalize))
-#'   
-#' p2 + facet_grid(vore ~ conservation, 
-#'   labeller=labeller(vore=capitalize, conservation=conservation_status ))
-#' 
-#' # We could of course have renamed the levels; 
-#' # then we can apply another nifty function:
-#' library(plyr)
-#' msleep$conservation2 <- revalue(msleep$conservation, conservation_status)                         
-#'
-#' p2 %+% msleep + facet_grid(vore ~ conservation2, labeller=labeller(vore=capitalize))
-#' 
-#' p2 %+% msleep + facet_grid(vore ~ conservation2, 
-#'   labeller=labeller(conservation2=label_wrap_gen(10) ))
-#' 
-=======
 #' ## Source: http://en.wikipedia.org/wiki/Wikipedia:Conservation_status
 #'
 #' p2 <- ggplot(msleep, aes(x=sleep_total, y=awake)) + geom_point()
@@ -160,7 +140,6 @@
 #'  facet_grid(vore ~ conservation2, labeller = labeller(conservation2 =
 #'  label_wrap_gen(10)))
 #' }
->>>>>>> 4760a71a
 labeller <- function(..., keep.as.numeric=FALSE) {
   args <- list(...)
 
