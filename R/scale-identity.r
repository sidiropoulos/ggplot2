#' Use values without scaling.
#'
#' @export scale_colour_identity scale_fill_identity scale_shape_identity
#'   scale_linetype_identity scale_alpha_identity scale_size_identity
#' @examples
#' colour <- c("red", "green", "blue", "yellow")
#' qplot(1:4, 1:4, fill = colour, geom = "tile")
#' qplot(1:4, 1:4, fill = colour, geom = "tile") + scale_fill_identity()
#' 
#' # To get a legend, you also need to supply the labels to
#' # be used on the legend
#' qplot(1:4, 1:4, fill = colour, geom = "tile") +
#'   scale_fill_identity("trt", labels = letters[1:4], breaks = colour)
#' 
#' # cyl scaled to appropriate size
#' qplot(mpg, wt, data = mtcars, size = cyl)
#' 
#' # cyl used as point size
#' qplot(mpg, wt, data = mtcars, size = cyl) + scale_size_identity()
scale_colour_identity <- function(...) {
<<<<<<< HEAD
  discrete_scale("colour", "identity", identity_pal(), ...)
}
scale_fill_identity <- function(...) {
  discrete_scale("fill", "identity", identity_pal(), ...)
}
scale_shape_identity <- function(...) {
  discrete_scale("shape", "identity", identity_pal(), ...)
}
scale_linetype_identity <- function(...) {
  discrete_scale("linetype", "identity", identity_pal(), ...)
}

scale_alpha_identity <- function(...) {
  continuous_scale("alpha", "identity", identity_pal(), ...)
}
scale_size_identity <- function(...) {
  continuous_scale("size", "identity", identity_pal(), ...)
=======
  identity_scale(discrete_scale("colour", "identity", identity_pal()))
}
scale_fill_identity <- function(...) {
  identity_scale(discrete_scale("fill", "identity", identity_pal()))
}
scale_shape_identity <- function(...) {
  identity_scale(discrete_scale("shape", "identity", identity_pal()))
}
scale_linetype_identity <- function(...) {
  identity_scale(discrete_scale("linetype", "identity", identity_pal()))
}

scale_alpha_identity <- function(...) {
  identity_scale(continuous_scale("alpha", "identity", identity_pal()))
}
scale_size_identity <- function(...) {
  identity_scale(continuous_scale("size", "identity", identity_pal()))
}

identity_scale <- function(x) {
  structure(x, class = c("identity", class(x)))
}

#' @S3method scale_map identity
scale_map.identity <- function(scale, x) {
  if (is.factor(x)) {
    as.character(x)
  } else {
    x
  }
>>>>>>> ffea2ec6
}

icon.identity <- function() textGrob("f(x) = x", gp=gpar(cex=1.2))<|MERGE_RESOLUTION|>--- conflicted
+++ resolved
@@ -18,42 +18,23 @@
 #' # cyl used as point size
 #' qplot(mpg, wt, data = mtcars, size = cyl) + scale_size_identity()
 scale_colour_identity <- function(...) {
-<<<<<<< HEAD
-  discrete_scale("colour", "identity", identity_pal(), ...)
+  identity_scale(discrete_scale("colour", "identity", identity_pal()), ...)
 }
 scale_fill_identity <- function(...) {
-  discrete_scale("fill", "identity", identity_pal(), ...)
+  identity_scale(discrete_scale("fill", "identity", identity_pal()), ...)
 }
 scale_shape_identity <- function(...) {
-  discrete_scale("shape", "identity", identity_pal(), ...)
+  identity_scale(discrete_scale("shape", "identity", identity_pal()), ...)
 }
 scale_linetype_identity <- function(...) {
-  discrete_scale("linetype", "identity", identity_pal(), ...)
+  identity_scale(discrete_scale("linetype", "identity", identity_pal()), ...)
 }
 
 scale_alpha_identity <- function(...) {
-  continuous_scale("alpha", "identity", identity_pal(), ...)
+  identity_scale(continuous_scale("alpha", "identity", identity_pal()), ...)
 }
 scale_size_identity <- function(...) {
-  continuous_scale("size", "identity", identity_pal(), ...)
-=======
-  identity_scale(discrete_scale("colour", "identity", identity_pal()))
-}
-scale_fill_identity <- function(...) {
-  identity_scale(discrete_scale("fill", "identity", identity_pal()))
-}
-scale_shape_identity <- function(...) {
-  identity_scale(discrete_scale("shape", "identity", identity_pal()))
-}
-scale_linetype_identity <- function(...) {
-  identity_scale(discrete_scale("linetype", "identity", identity_pal()))
-}
-
-scale_alpha_identity <- function(...) {
-  identity_scale(continuous_scale("alpha", "identity", identity_pal()))
-}
-scale_size_identity <- function(...) {
-  identity_scale(continuous_scale("size", "identity", identity_pal()))
+  identity_scale(continuous_scale("size", "identity", identity_pal()), ...)
 }
 
 identity_scale <- function(x) {
@@ -67,7 +48,6 @@
   } else {
     x
   }
->>>>>>> ffea2ec6
 }
 
 icon.identity <- function() textGrob("f(x) = x", gp=gpar(cex=1.2))