#' Violin plot.
#'
#' @section Aesthetics:
#' \Sexpr[results=rd,stage=build]{ggplot2:::rd_aesthetics("geom", "violin")}
#'
#' @inheritParams geom_point
#' @param draw_quantiles If \code{not(NULL)} (default), draw horizontal lines
#'   at the given quantiles of the density estimate.
#' @param trim If \code{TRUE} (default), trim the tails of the violins
#'   to the range of the data. If \code{FALSE}, don't trim the tails.
#' @param geom,stat Use to override the default connection between
#'   \code{geom_violin} and \code{stat_ydensity}.
#' @export
#' @references Hintze, J. L., Nelson, R. D. (1998) Violin Plots: A Box
#' Plot-Density Trace Synergism. The American Statistician 52, 181-184.
#' @examples
#' p <- ggplot(mtcars, aes(factor(cyl), mpg))
#' p + geom_violin()
#'
#' \donttest{
#' p + geom_violin() + geom_jitter(height = 0)
#' p + geom_violin() + coord_flip()
#'
#' # Scale maximum width proportional to sample size:
#' p + geom_violin(scale = "count")
#'
#' # Scale maximum width to 1 for all violins:
#' p + geom_violin(scale = "width")
#'
#' # Default is to trim violins to the range of the data. To disable:
#' p + geom_violin(trim = FALSE)
#'
#' # Use a smaller bandwidth for closer density fit (default is 1).
#' p + geom_violin(adjust = .5)
#'
#' # Add aesthetic mappings
#' # Note that violins are automatically dodged when any aesthetic is
#' # a factor
#' p + geom_violin(aes(fill = cyl))
#' p + geom_violin(aes(fill = factor(cyl)))
#' p + geom_violin(aes(fill = factor(vs)))
#' p + geom_violin(aes(fill = factor(am)))
#'
#' # Set aesthetics to fixed value
#' p + geom_violin(fill = "grey80", colour = "#3366FF")
#'
#' # Show quartiles
#' p + geom_violin(draw_quantiles = c(0.25, 0.5, 0.75))
#'
#' # Scales vs. coordinate transforms -------
#' if (require("ggplot2movies")) {
#' # Scale transformations occur before the density statistics are computed.
#' # Coordinate transformations occur afterwards.  Observe the effect on the
#' # number of outliers.
#' m <- ggplot(movies, aes(y = votes, x = rating, group = cut_width(rating, 0.5)))
#' m + geom_violin()
#' m + geom_violin() + scale_y_log10()
#' m + geom_violin() + coord_trans(y = "log10")
#' m + geom_violin() + scale_y_log10() + coord_trans(y = "log10")
#'
#' # Violin plots with continuous x:
#' # Use the group aesthetic to group observations in violins
#' ggplot(movies, aes(year, budget)) + geom_violin()
#' ggplot(movies, aes(year, budget)) +
#'   geom_violin(aes(group = cut_width(year, 10)), scale = "width")
#' }
#' }
geom_violin <- function(mapping = NULL, data = NULL, stat = "ydensity",
                        draw_quantiles = NULL, position = "dodge",
                        trim = TRUE, scale = "area", show.legend = NA,
                        inherit.aes = TRUE, ...) {
  layer(
    data = data,
    mapping = mapping,
    stat = stat,
    geom = GeomViolin,
    position = position,
    show.legend = show.legend,
    inherit.aes = inherit.aes,
    params = list(
      trim = trim,
<<<<<<< HEAD
      scale = scale,
      ...
    )
=======
      scale = scale
    ),
    geom_params = list(draw_quantiles = draw_quantiles),
    params = list(...)
>>>>>>> 147cccc1
  )
}

#' @rdname ggplot2-ggproto
#' @format NULL
#' @usage NULL
#' @export
GeomViolin <- ggproto("GeomViolin", Geom,
  setup_data = function(data, params) {
    data$width <- data$width %||%
      params$width %||% (resolution(data$x, FALSE) * 0.9)

    # ymin, ymax, xmin, and xmax define the bounding rectangle for each group
    plyr::ddply(data, "group", transform,
      ymin = min(y),
      ymax = max(y),
      xmin = x - width / 2,
      xmax = x + width / 2
    )
  },

<<<<<<< HEAD
  draw_group = function(data, panel_scales, coord) {
=======
  draw_group = function(self, data, ..., draw_quantiles = NULL) {
>>>>>>> 147cccc1
    # Find the points for the line to go all the way around
    data <- transform(data, xminv = x - violinwidth * (x - xmin),
                            xmaxv = x + violinwidth * (xmax - x))

    # Make sure it's sorted properly to draw the outline
    newdata <- rbind(plyr::arrange(transform(data, x = xminv), y),
                     plyr::arrange(transform(data, x = xmaxv), -y))


    # Close the polygon: set first and last point the same
    # Needed for coord_polar and such
    newdata <- rbind(newdata, newdata[1,])

<<<<<<< HEAD
    ggname("geom_violin", GeomPolygon$draw_panel(newdata, panel_scales, coord))
=======
    # Draw quantiles if requested
    if (length(draw_quantiles) > 0) {
      stopifnot(all(draw_quantiles >= 0) & all(draw_quantiles <= 1))

      # Compute the quantile segments and add in the aesthetics
      quantile_segments_with_aes <- cbind(create_quantile_segment_frame(data, draw_quantiles),
                                          subset(data, select=c(-x,-y))[1,], row.names=NULL)
      quantile_grob <- GeomPath$draw(quantile_segments_with_aes, ...)

      ggname("geom_violin", grobTree(GeomPolygon$draw(newdata, ...), quantile_grob))
    } else {
      ggname("geom_violin", GeomPolygon$draw(newdata, ...))
    }
>>>>>>> 147cccc1
  },

  draw_key = draw_key_polygon,

  default_aes = aes(weight = 1, colour = "grey20", fill = "white", size = 0.5,
    alpha = NA, linetype = "solid"),

  required_aes = c("x", "y")
)

# Returns a data.frame with info needed to draw quantile segments.
create_quantile_segment_frame <- function(data, draw_quantiles) {
  dens <- cumsum(data$density) / sum(data$density)
  ecdf <- approxfun(dens, data$y)
  ys <- ecdf(draw_quantiles) # these are all the y-values for quantiles

  # Get the violin bounds for the requested quantiles
  violin.xminvs <- (approxfun(data$y, data$xminv))(ys)
  violin.xmaxvs <- (approxfun(data$y, data$xmaxv))(ys)

  # We have two rows per segment drawn. Each segments gets its own group.
  data.frame(x=interleave(violin.xminvs, violin.xmaxvs),
             y=rep(ys, each=2),
             group=rep(ys, each=2))
}
<|MERGE_RESOLUTION|>--- conflicted
+++ resolved
@@ -79,16 +79,10 @@
     inherit.aes = inherit.aes,
     params = list(
       trim = trim,
-<<<<<<< HEAD
       scale = scale,
+      draw_quantiles = draw_quantiles,
       ...
     )
-=======
-      scale = scale
-    ),
-    geom_params = list(draw_quantiles = draw_quantiles),
-    params = list(...)
->>>>>>> 147cccc1
   )
 }
 
@@ -110,11 +104,7 @@
     )
   },
 
-<<<<<<< HEAD
-  draw_group = function(data, panel_scales, coord) {
-=======
   draw_group = function(self, data, ..., draw_quantiles = NULL) {
->>>>>>> 147cccc1
     # Find the points for the line to go all the way around
     data <- transform(data, xminv = x - violinwidth * (x - xmin),
                             xmaxv = x + violinwidth * (xmax - x))
@@ -128,23 +118,19 @@
     # Needed for coord_polar and such
     newdata <- rbind(newdata, newdata[1,])
 
-<<<<<<< HEAD
-    ggname("geom_violin", GeomPolygon$draw_panel(newdata, panel_scales, coord))
-=======
     # Draw quantiles if requested
     if (length(draw_quantiles) > 0) {
-      stopifnot(all(draw_quantiles >= 0) & all(draw_quantiles <= 1))
+      stopifnot(all(draw_quantiles >= 0), all(draw_quantiles <= 1))
 
       # Compute the quantile segments and add in the aesthetics
       quantile_segments_with_aes <- cbind(create_quantile_segment_frame(data, draw_quantiles),
                                           subset(data, select=c(-x,-y))[1,], row.names=NULL)
-      quantile_grob <- GeomPath$draw(quantile_segments_with_aes, ...)
+      quantile_grob <- GeomPath$draw_panel(quantile_segments_with_aes, ...)
 
-      ggname("geom_violin", grobTree(GeomPolygon$draw(newdata, ...), quantile_grob))
+      ggname("geom_violin", grobTree(GeomPolygon$draw_panel(newdata, ...), quantile_grob))
     } else {
-      ggname("geom_violin", GeomPolygon$draw(newdata, ...))
+      ggname("geom_violin", GeomPolygon$draw_panel(newdata, ...))
     }
->>>>>>> 147cccc1
   },
 
   draw_key = draw_key_polygon,
